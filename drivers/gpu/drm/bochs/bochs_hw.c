--- conflicted
+++ resolved
@@ -269,11 +269,8 @@
 			  __func__, format->format);
 		break;
 	}
-<<<<<<< HEAD
-=======
 
 	drm_dev_exit(idx);
->>>>>>> 04d5ce62
 }
 
 void bochs_hw_setbase(struct bochs_device *bochs,
