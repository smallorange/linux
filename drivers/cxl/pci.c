--- conflicted
+++ resolved
@@ -35,11 +35,7 @@
 /* CXL 2.0 - 8.2.8.4 */
 #define CXL_MAILBOX_TIMEOUT_MS (2 * HZ)
 
-<<<<<<< HEAD
-static int cxl_pci_mbox_wait_for_doorbell(struct cxl_mem *cxlm)
-=======
 static int cxl_pci_mbox_wait_for_doorbell(struct cxl_dev_state *cxlds)
->>>>>>> 754e0b0e
 {
 	const unsigned long start = jiffies;
 	unsigned long end = start;
@@ -56,26 +52,15 @@
 		cpu_relax();
 	}
 
-<<<<<<< HEAD
-	dev_dbg(cxlm->dev, "Doorbell wait took %dms",
-=======
 	dev_dbg(cxlds->dev, "Doorbell wait took %dms",
->>>>>>> 754e0b0e
 		jiffies_to_msecs(end) - jiffies_to_msecs(start));
 	return 0;
 }
 
-<<<<<<< HEAD
-static void cxl_pci_mbox_timeout(struct cxl_mem *cxlm,
-				 struct cxl_mbox_cmd *mbox_cmd)
-{
-	struct device *dev = cxlm->dev;
-=======
 static void cxl_pci_mbox_timeout(struct cxl_dev_state *cxlds,
 				 struct cxl_mbox_cmd *mbox_cmd)
 {
 	struct device *dev = cxlds->dev;
->>>>>>> 754e0b0e
 
 	dev_dbg(dev, "Mailbox command (opcode: %#x size: %zub) timed out\n",
 		mbox_cmd->opcode, mbox_cmd->size_in);
@@ -83,11 +68,7 @@
 
 /**
  * __cxl_pci_mbox_send_cmd() - Execute a mailbox command
-<<<<<<< HEAD
- * @cxlm: The CXL memory device to communicate with.
-=======
  * @cxlds: The device state to communicate with.
->>>>>>> 754e0b0e
  * @mbox_cmd: Command to send to the memory device.
  *
  * Context: Any context. Expects mbox_mutex to be held.
@@ -107,19 +88,11 @@
  * not need to coordinate with each other. The driver only uses the primary
  * mailbox.
  */
-<<<<<<< HEAD
-static int __cxl_pci_mbox_send_cmd(struct cxl_mem *cxlm,
-				   struct cxl_mbox_cmd *mbox_cmd)
-{
-	void __iomem *payload = cxlm->regs.mbox + CXLDEV_MBOX_PAYLOAD_OFFSET;
-	struct device *dev = cxlm->dev;
-=======
 static int __cxl_pci_mbox_send_cmd(struct cxl_dev_state *cxlds,
 				   struct cxl_mbox_cmd *mbox_cmd)
 {
 	void __iomem *payload = cxlds->regs.mbox + CXLDEV_MBOX_PAYLOAD_OFFSET;
 	struct device *dev = cxlds->dev;
->>>>>>> 754e0b0e
 	u64 cmd_reg, status_reg;
 	size_t out_len;
 	int rc;
@@ -144,11 +117,7 @@
 	 */
 
 	/* #1 */
-<<<<<<< HEAD
-	if (cxl_doorbell_busy(cxlm)) {
-=======
 	if (cxl_doorbell_busy(cxlds)) {
->>>>>>> 754e0b0e
 		dev_err_ratelimited(dev, "Mailbox re-busy after acquiring\n");
 		return -EBUSY;
 	}
@@ -173,15 +142,9 @@
 	       cxlds->regs.mbox + CXLDEV_MBOX_CTRL_OFFSET);
 
 	/* #5 */
-<<<<<<< HEAD
-	rc = cxl_pci_mbox_wait_for_doorbell(cxlm);
-	if (rc == -ETIMEDOUT) {
-		cxl_pci_mbox_timeout(cxlm, mbox_cmd);
-=======
 	rc = cxl_pci_mbox_wait_for_doorbell(cxlds);
 	if (rc == -ETIMEDOUT) {
 		cxl_pci_mbox_timeout(cxlds, mbox_cmd);
->>>>>>> 754e0b0e
 		return rc;
 	}
 
@@ -221,24 +184,14 @@
 
 /**
  * cxl_pci_mbox_get() - Acquire exclusive access to the mailbox.
-<<<<<<< HEAD
- * @cxlm: The memory device to gain access to.
-=======
  * @cxlds: The device state to gain access to.
->>>>>>> 754e0b0e
  *
  * Context: Any context. Takes the mbox_mutex.
  * Return: 0 if exclusive access was acquired.
  */
-<<<<<<< HEAD
-static int cxl_pci_mbox_get(struct cxl_mem *cxlm)
-{
-	struct device *dev = cxlm->dev;
-=======
 static int cxl_pci_mbox_get(struct cxl_dev_state *cxlds)
 {
 	struct device *dev = cxlds->dev;
->>>>>>> 754e0b0e
 	u64 md_status;
 	int rc;
 
@@ -261,11 +214,7 @@
 	 *    Mailbox Interface Ready bit. Therefore, waiting for the doorbell
 	 *    to be ready is sufficient.
 	 */
-<<<<<<< HEAD
-	rc = cxl_pci_mbox_wait_for_doorbell(cxlm);
-=======
 	rc = cxl_pci_mbox_wait_for_doorbell(cxlds);
->>>>>>> 754e0b0e
 	if (rc) {
 		dev_warn(dev, "Mailbox interface not ready\n");
 		goto out;
@@ -306,35 +255,15 @@
 
 /**
  * cxl_pci_mbox_put() - Release exclusive access to the mailbox.
-<<<<<<< HEAD
- * @cxlm: The CXL memory device to communicate with.
- *
- * Context: Any context. Expects mbox_mutex to be held.
- */
-static void cxl_pci_mbox_put(struct cxl_mem *cxlm)
-=======
  * @cxlds: The device state to communicate with.
  *
  * Context: Any context. Expects mbox_mutex to be held.
  */
 static void cxl_pci_mbox_put(struct cxl_dev_state *cxlds)
->>>>>>> 754e0b0e
 {
 	mutex_unlock(&cxlds->mbox_mutex);
 }
 
-<<<<<<< HEAD
-static int cxl_pci_mbox_send(struct cxl_mem *cxlm, struct cxl_mbox_cmd *cmd)
-{
-	int rc;
-
-	rc = cxl_pci_mbox_get(cxlm);
-	if (rc)
-		return rc;
-
-	rc = __cxl_pci_mbox_send_cmd(cxlm, cmd);
-	cxl_pci_mbox_put(cxlm);
-=======
 static int cxl_pci_mbox_send(struct cxl_dev_state *cxlds, struct cxl_mbox_cmd *cmd)
 {
 	int rc;
@@ -345,26 +274,16 @@
 
 	rc = __cxl_pci_mbox_send_cmd(cxlds, cmd);
 	cxl_pci_mbox_put(cxlds);
->>>>>>> 754e0b0e
 
 	return rc;
 }
 
-<<<<<<< HEAD
-static int cxl_pci_setup_mailbox(struct cxl_mem *cxlm)
-=======
 static int cxl_pci_setup_mailbox(struct cxl_dev_state *cxlds)
->>>>>>> 754e0b0e
 {
 	const int cap = readl(cxlds->regs.mbox + CXLDEV_MBOX_CAPS_OFFSET);
 
-<<<<<<< HEAD
-	cxlm->mbox_send = cxl_pci_mbox_send;
-	cxlm->payload_size =
-=======
 	cxlds->mbox_send = cxl_pci_mbox_send;
 	cxlds->payload_size =
->>>>>>> 754e0b0e
 		1 << FIELD_GET(CXLDEV_MBOX_CAP_PAYLOAD_SIZE_MASK, cap);
 
 	/*
@@ -374,17 +293,6 @@
 	 * there's no point in going forward. If the size is too large, there's
 	 * no harm is soft limiting it.
 	 */
-<<<<<<< HEAD
-	cxlm->payload_size = min_t(size_t, cxlm->payload_size, SZ_1M);
-	if (cxlm->payload_size < 256) {
-		dev_err(cxlm->dev, "Mailbox is too small (%zub)",
-			cxlm->payload_size);
-		return -ENXIO;
-	}
-
-	dev_dbg(cxlm->dev, "Mailbox payload sized %zu",
-		cxlm->payload_size);
-=======
 	cxlds->payload_size = min_t(size_t, cxlds->payload_size, SZ_1M);
 	if (cxlds->payload_size < 256) {
 		dev_err(cxlds->dev, "Mailbox is too small (%zub)",
@@ -394,7 +302,6 @@
 
 	dev_dbg(cxlds->dev, "Mailbox payload sized %zu",
 		cxlds->payload_size);
->>>>>>> 754e0b0e
 
 	return 0;
 }
@@ -424,7 +331,6 @@
 
 	map->base = addr + map->block_offset;
 	return 0;
-<<<<<<< HEAD
 }
 
 static void cxl_unmap_regblock(struct pci_dev *pdev,
@@ -436,19 +342,6 @@
 
 static int cxl_probe_regs(struct pci_dev *pdev, struct cxl_register_map *map)
 {
-=======
-}
-
-static void cxl_unmap_regblock(struct pci_dev *pdev,
-			       struct cxl_register_map *map)
-{
-	pci_iounmap(pdev, map->base - map->block_offset);
-	map->base = NULL;
-}
-
-static int cxl_probe_regs(struct pci_dev *pdev, struct cxl_register_map *map)
-{
->>>>>>> 754e0b0e
 	struct cxl_component_reg_map *comp_map;
 	struct cxl_device_reg_map *dev_map;
 	struct device *dev = &pdev->dev;
@@ -488,11 +381,7 @@
 
 static int cxl_map_regs(struct cxl_dev_state *cxlds, struct cxl_register_map *map)
 {
-<<<<<<< HEAD
-	struct device *dev = cxlm->dev;
-=======
 	struct device *dev = cxlds->dev;
->>>>>>> 754e0b0e
 	struct pci_dev *pdev = to_pci_dev(dev);
 
 	switch (map->reg_type) {
@@ -574,7 +463,6 @@
 
 	rc = cxl_map_regblock(pdev, map);
 	if (rc)
-<<<<<<< HEAD
 		return rc;
 
 	rc = cxl_probe_regs(pdev, map);
@@ -587,7 +475,7 @@
 {
 	struct cxl_register_map map;
 	struct cxl_memdev *cxlmd;
-	struct cxl_mem *cxlm;
+	struct cxl_dev_state *cxlds;
 	int rc;
 
 	/*
@@ -601,46 +489,6 @@
 	if (rc)
 		return rc;
 
-	cxlm = cxl_mem_create(&pdev->dev);
-	if (IS_ERR(cxlm))
-		return PTR_ERR(cxlm);
-
-	rc = cxl_setup_regs(pdev, CXL_REGLOC_RBI_MEMDEV, &map);
-	if (rc)
-		return rc;
-
-	rc = cxl_map_regs(cxlm, &map);
-	if (rc)
-		return rc;
-
-	rc = cxl_pci_setup_mailbox(cxlm);
-=======
-		return rc;
-
-	rc = cxl_probe_regs(pdev, map);
-	cxl_unmap_regblock(pdev, map);
-
-	return rc;
-}
-
-static int cxl_pci_probe(struct pci_dev *pdev, const struct pci_device_id *id)
-{
-	struct cxl_register_map map;
-	struct cxl_memdev *cxlmd;
-	struct cxl_dev_state *cxlds;
-	int rc;
-
-	/*
-	 * Double check the anonymous union trickery in struct cxl_regs
-	 * FIXME switch to struct_group()
-	 */
-	BUILD_BUG_ON(offsetof(struct cxl_regs, memdev) !=
-		     offsetof(struct cxl_regs, device_regs.memdev));
-
-	rc = pcim_enable_device(pdev);
-	if (rc)
-		return rc;
-
 	cxlds = cxl_dev_state_create(&pdev->dev);
 	if (IS_ERR(cxlds))
 		return PTR_ERR(cxlds);
@@ -654,7 +502,6 @@
 		return rc;
 
 	rc = cxl_pci_setup_mailbox(cxlds);
->>>>>>> 754e0b0e
 	if (rc)
 		return rc;
 
@@ -670,11 +517,7 @@
 	if (rc)
 		return rc;
 
-<<<<<<< HEAD
-	cxlmd = devm_cxl_add_memdev(cxlm);
-=======
 	cxlmd = devm_cxl_add_memdev(cxlds);
->>>>>>> 754e0b0e
 	if (IS_ERR(cxlmd))
 		return PTR_ERR(cxlmd);
 
