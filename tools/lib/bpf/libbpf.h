--- conflicted
+++ resolved
@@ -329,13 +329,8 @@
  */
 LIBBPF_API size_t bpf_program__insn_cnt(const struct bpf_program *prog);
 
-<<<<<<< HEAD
-LIBBPF_API int bpf_program__load(struct bpf_program *prog, char *license,
-				 __u32 kern_version);
-=======
 LIBBPF_DEPRECATED_SINCE(0, 6, "use bpf_object__load() instead")
 LIBBPF_API int bpf_program__load(struct bpf_program *prog, const char *license, __u32 kern_version);
->>>>>>> 754e0b0e
 LIBBPF_API int bpf_program__fd(const struct bpf_program *prog);
 LIBBPF_DEPRECATED_SINCE(0, 7, "multi-instance bpf_program support is deprecated")
 LIBBPF_API int bpf_program__pin_instance(struct bpf_program *prog,
@@ -558,10 +553,6 @@
  * one instance. In this case bpf_program__fd(prog) is equal to
  * bpf_program__nth_fd(prog, 0).
  */
-<<<<<<< HEAD
-LIBBPF_DEPRECATED_SINCE(0, 7, "use bpf_program__insns() for getting bpf_program instructions")
-=======
->>>>>>> 754e0b0e
 struct bpf_prog_prep_result {
 	/*
 	 * If not NULL, load new instruction array.
