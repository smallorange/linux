/*
 * Accelerated GHASH implementation with ARMv8 PMULL instructions.
 *
 * Copyright (C) 2014 - 2018 Linaro Ltd. <ard.biesheuvel@linaro.org>
 *
 * This program is free software; you can redistribute it and/or modify it
 * under the terms of the GNU General Public License version 2 as published
 * by the Free Software Foundation.
 */

#include <asm/neon.h>
#include <asm/simd.h>
#include <asm/unaligned.h>
#include <crypto/aes.h>
#include <crypto/algapi.h>
#include <crypto/b128ops.h>
#include <crypto/gf128mul.h>
#include <crypto/internal/aead.h>
#include <crypto/internal/hash.h>
#include <crypto/internal/skcipher.h>
#include <crypto/scatterwalk.h>
#include <linux/cpufeature.h>
#include <linux/crypto.h>
#include <linux/module.h>

MODULE_DESCRIPTION("GHASH and AES-GCM using ARMv8 Crypto Extensions");
MODULE_AUTHOR("Ard Biesheuvel <ard.biesheuvel@linaro.org>");
MODULE_LICENSE("GPL v2");
MODULE_ALIAS_CRYPTO("ghash");

#define GHASH_BLOCK_SIZE	16
#define GHASH_DIGEST_SIZE	16
#define GCM_IV_SIZE		12

struct ghash_key {
	u64			h[2];
	u64			h2[2];
	u64			h3[2];
	u64			h4[2];

	be128			k;
};

struct ghash_desc_ctx {
	u64 digest[GHASH_DIGEST_SIZE/sizeof(u64)];
	u8 buf[GHASH_BLOCK_SIZE];
	u32 count;
};

struct gcm_aes_ctx {
	struct crypto_aes_ctx	aes_key;
	struct ghash_key	ghash_key;
};

asmlinkage void pmull_ghash_update_p64(int blocks, u64 dg[], const char *src,
				       struct ghash_key const *k,
				       const char *head);

asmlinkage void pmull_ghash_update_p8(int blocks, u64 dg[], const char *src,
				      struct ghash_key const *k,
				      const char *head);

asmlinkage void pmull_gcm_encrypt(int blocks, u64 dg[], u8 dst[],
				  const u8 src[], struct ghash_key const *k,
				  u8 ctr[], u32 const rk[], int rounds,
				  u8 ks[]);

asmlinkage void pmull_gcm_decrypt(int blocks, u64 dg[], u8 dst[],
				  const u8 src[], struct ghash_key const *k,
				  u8 ctr[], u32 const rk[], int rounds);

asmlinkage void pmull_gcm_encrypt_block(u8 dst[], u8 const src[],
					u32 const rk[], int rounds);

asmlinkage void __aes_arm64_encrypt(u32 *rk, u8 *out, const u8 *in, int rounds);

static int ghash_init(struct shash_desc *desc)
{
	struct ghash_desc_ctx *ctx = shash_desc_ctx(desc);

	*ctx = (struct ghash_desc_ctx){};
	return 0;
}

static void ghash_do_update(int blocks, u64 dg[], const char *src,
			    struct ghash_key *key, const char *head,
			    void (*simd_update)(int blocks, u64 dg[],
						const char *src,
						struct ghash_key const *k,
						const char *head))
{
	if (likely(may_use_simd())) {
		kernel_neon_begin();
		simd_update(blocks, dg, src, key, head);
		kernel_neon_end();
	} else {
		be128 dst = { cpu_to_be64(dg[1]), cpu_to_be64(dg[0]) };

		do {
			const u8 *in = src;

			if (head) {
				in = head;
				blocks++;
				head = NULL;
			} else {
				src += GHASH_BLOCK_SIZE;
			}

			crypto_xor((u8 *)&dst, in, GHASH_BLOCK_SIZE);
			gf128mul_lle(&dst, &key->k);
		} while (--blocks);

		dg[0] = be64_to_cpu(dst.b);
		dg[1] = be64_to_cpu(dst.a);
	}
}

/* avoid hogging the CPU for too long */
#define MAX_BLOCKS	(SZ_64K / GHASH_BLOCK_SIZE)

static int __ghash_update(struct shash_desc *desc, const u8 *src,
			  unsigned int len,
			  void (*simd_update)(int blocks, u64 dg[],
					      const char *src,
					      struct ghash_key const *k,
					      const char *head))
{
	struct ghash_desc_ctx *ctx = shash_desc_ctx(desc);
	unsigned int partial = ctx->count % GHASH_BLOCK_SIZE;

	ctx->count += len;

	if ((partial + len) >= GHASH_BLOCK_SIZE) {
		struct ghash_key *key = crypto_shash_ctx(desc->tfm);
		int blocks;

		if (partial) {
			int p = GHASH_BLOCK_SIZE - partial;

			memcpy(ctx->buf + partial, src, p);
			src += p;
			len -= p;
		}

		blocks = len / GHASH_BLOCK_SIZE;
		len %= GHASH_BLOCK_SIZE;

		do {
			int chunk = min(blocks, MAX_BLOCKS);

			ghash_do_update(chunk, ctx->digest, src, key,
					partial ? ctx->buf : NULL,
					simd_update);

			blocks -= chunk;
			src += chunk * GHASH_BLOCK_SIZE;
			partial = 0;
		} while (unlikely(blocks > 0));
	}
	if (len)
		memcpy(ctx->buf + partial, src, len);
	return 0;
}

static int ghash_update_p8(struct shash_desc *desc, const u8 *src,
			   unsigned int len)
{
	return __ghash_update(desc, src, len, pmull_ghash_update_p8);
}

static int ghash_update_p64(struct shash_desc *desc, const u8 *src,
			    unsigned int len)
{
	return __ghash_update(desc, src, len, pmull_ghash_update_p64);
}

static int ghash_final_p8(struct shash_desc *desc, u8 *dst)
<<<<<<< HEAD
=======
{
	struct ghash_desc_ctx *ctx = shash_desc_ctx(desc);
	unsigned int partial = ctx->count % GHASH_BLOCK_SIZE;

	if (partial) {
		struct ghash_key *key = crypto_shash_ctx(desc->tfm);

		memset(ctx->buf + partial, 0, GHASH_BLOCK_SIZE - partial);

		ghash_do_update(1, ctx->digest, ctx->buf, key, NULL,
				pmull_ghash_update_p8);
	}
	put_unaligned_be64(ctx->digest[1], dst);
	put_unaligned_be64(ctx->digest[0], dst + 8);

	*ctx = (struct ghash_desc_ctx){};
	return 0;
}

static int ghash_final_p64(struct shash_desc *desc, u8 *dst)
>>>>>>> b33f9088
{
	struct ghash_desc_ctx *ctx = shash_desc_ctx(desc);
	unsigned int partial = ctx->count % GHASH_BLOCK_SIZE;

	if (partial) {
		struct ghash_key *key = crypto_shash_ctx(desc->tfm);

		memset(ctx->buf + partial, 0, GHASH_BLOCK_SIZE - partial);

		ghash_do_update(1, ctx->digest, ctx->buf, key, NULL,
<<<<<<< HEAD
				pmull_ghash_update_p8);
	}
	put_unaligned_be64(ctx->digest[1], dst);
	put_unaligned_be64(ctx->digest[0], dst + 8);

	*ctx = (struct ghash_desc_ctx){};
	return 0;
}

static int ghash_final_p64(struct shash_desc *desc, u8 *dst)
{
	struct ghash_desc_ctx *ctx = shash_desc_ctx(desc);
	unsigned int partial = ctx->count % GHASH_BLOCK_SIZE;

	if (partial) {
		struct ghash_key *key = crypto_shash_ctx(desc->tfm);

		memset(ctx->buf + partial, 0, GHASH_BLOCK_SIZE - partial);

		ghash_do_update(1, ctx->digest, ctx->buf, key, NULL,
=======
>>>>>>> b33f9088
				pmull_ghash_update_p64);
	}
	put_unaligned_be64(ctx->digest[1], dst);
	put_unaligned_be64(ctx->digest[0], dst + 8);

	*ctx = (struct ghash_desc_ctx){};
	return 0;
}

static void ghash_reflect(u64 h[], const be128 *k)
{
	u64 carry = be64_to_cpu(k->a) & BIT(63) ? 1 : 0;

	h[0] = (be64_to_cpu(k->b) << 1) | carry;
	h[1] = (be64_to_cpu(k->a) << 1) | (be64_to_cpu(k->b) >> 63);

	if (carry)
		h[1] ^= 0xc200000000000000UL;
}

static int __ghash_setkey(struct ghash_key *key,
			  const u8 *inkey, unsigned int keylen)
{
	be128 h;

	/* needed for the fallback */
	memcpy(&key->k, inkey, GHASH_BLOCK_SIZE);

	ghash_reflect(key->h, &key->k);

	h = key->k;
	gf128mul_lle(&h, &key->k);
	ghash_reflect(key->h2, &h);

	gf128mul_lle(&h, &key->k);
	ghash_reflect(key->h3, &h);

	gf128mul_lle(&h, &key->k);
	ghash_reflect(key->h4, &h);

	return 0;
}

static int ghash_setkey(struct crypto_shash *tfm,
			const u8 *inkey, unsigned int keylen)
{
	struct ghash_key *key = crypto_shash_ctx(tfm);

	if (keylen != GHASH_BLOCK_SIZE) {
		crypto_shash_set_flags(tfm, CRYPTO_TFM_RES_BAD_KEY_LEN);
		return -EINVAL;
	}

	return __ghash_setkey(key, inkey, keylen);
}

static struct shash_alg ghash_alg[] = {{
	.base.cra_name		= "ghash",
	.base.cra_driver_name	= "ghash-neon",
	.base.cra_priority	= 100,
	.base.cra_blocksize	= GHASH_BLOCK_SIZE,
	.base.cra_ctxsize	= sizeof(struct ghash_key),
	.base.cra_module	= THIS_MODULE,

	.digestsize		= GHASH_DIGEST_SIZE,
	.init			= ghash_init,
	.update			= ghash_update_p8,
	.final			= ghash_final_p8,
	.setkey			= ghash_setkey,
	.descsize		= sizeof(struct ghash_desc_ctx),
}, {
	.base.cra_name		= "ghash",
	.base.cra_driver_name	= "ghash-ce",
	.base.cra_priority	= 200,
	.base.cra_blocksize	= GHASH_BLOCK_SIZE,
	.base.cra_ctxsize	= sizeof(struct ghash_key),
	.base.cra_module	= THIS_MODULE,

	.digestsize		= GHASH_DIGEST_SIZE,
	.init			= ghash_init,
	.update			= ghash_update_p64,
	.final			= ghash_final_p64,
	.setkey			= ghash_setkey,
	.descsize		= sizeof(struct ghash_desc_ctx),
}};

static int num_rounds(struct crypto_aes_ctx *ctx)
{
	/*
	 * # of rounds specified by AES:
	 * 128 bit key		10 rounds
	 * 192 bit key		12 rounds
	 * 256 bit key		14 rounds
	 * => n byte key	=> 6 + (n/4) rounds
	 */
	return 6 + ctx->key_length / 4;
}

static int gcm_setkey(struct crypto_aead *tfm, const u8 *inkey,
		      unsigned int keylen)
{
	struct gcm_aes_ctx *ctx = crypto_aead_ctx(tfm);
	u8 key[GHASH_BLOCK_SIZE];
	int ret;

	ret = crypto_aes_expand_key(&ctx->aes_key, inkey, keylen);
	if (ret) {
		tfm->base.crt_flags |= CRYPTO_TFM_RES_BAD_KEY_LEN;
		return -EINVAL;
	}

	__aes_arm64_encrypt(ctx->aes_key.key_enc, key, (u8[AES_BLOCK_SIZE]){},
			    num_rounds(&ctx->aes_key));

	return __ghash_setkey(&ctx->ghash_key, key, sizeof(be128));
}

static int gcm_setauthsize(struct crypto_aead *tfm, unsigned int authsize)
{
	switch (authsize) {
	case 4:
	case 8:
	case 12 ... 16:
		break;
	default:
		return -EINVAL;
	}
	return 0;
}

static void gcm_update_mac(u64 dg[], const u8 *src, int count, u8 buf[],
			   int *buf_count, struct gcm_aes_ctx *ctx)
{
	if (*buf_count > 0) {
		int buf_added = min(count, GHASH_BLOCK_SIZE - *buf_count);

		memcpy(&buf[*buf_count], src, buf_added);

		*buf_count += buf_added;
		src += buf_added;
		count -= buf_added;
	}

	if (count >= GHASH_BLOCK_SIZE || *buf_count == GHASH_BLOCK_SIZE) {
		int blocks = count / GHASH_BLOCK_SIZE;

		ghash_do_update(blocks, dg, src, &ctx->ghash_key,
				*buf_count ? buf : NULL,
				pmull_ghash_update_p64);

		src += blocks * GHASH_BLOCK_SIZE;
		count %= GHASH_BLOCK_SIZE;
		*buf_count = 0;
	}

	if (count > 0) {
		memcpy(buf, src, count);
		*buf_count = count;
	}
}

static void gcm_calculate_auth_mac(struct aead_request *req, u64 dg[])
{
	struct crypto_aead *aead = crypto_aead_reqtfm(req);
	struct gcm_aes_ctx *ctx = crypto_aead_ctx(aead);
	u8 buf[GHASH_BLOCK_SIZE];
	struct scatter_walk walk;
	u32 len = req->assoclen;
	int buf_count = 0;

	scatterwalk_start(&walk, req->src);

	do {
		u32 n = scatterwalk_clamp(&walk, len);
		u8 *p;

		if (!n) {
			scatterwalk_start(&walk, sg_next(walk.sg));
			n = scatterwalk_clamp(&walk, len);
		}
		p = scatterwalk_map(&walk);

		gcm_update_mac(dg, p, n, buf, &buf_count, ctx);
		len -= n;

		scatterwalk_unmap(p);
		scatterwalk_advance(&walk, n);
		scatterwalk_done(&walk, 0, len);
	} while (len);

	if (buf_count) {
		memset(&buf[buf_count], 0, GHASH_BLOCK_SIZE - buf_count);
		ghash_do_update(1, dg, buf, &ctx->ghash_key, NULL,
				pmull_ghash_update_p64);
	}
}

static void gcm_final(struct aead_request *req, struct gcm_aes_ctx *ctx,
		      u64 dg[], u8 tag[], int cryptlen)
{
	u8 mac[AES_BLOCK_SIZE];
	u128 lengths;

	lengths.a = cpu_to_be64(req->assoclen * 8);
	lengths.b = cpu_to_be64(cryptlen * 8);

	ghash_do_update(1, dg, (void *)&lengths, &ctx->ghash_key, NULL,
			pmull_ghash_update_p64);

	put_unaligned_be64(dg[1], mac);
	put_unaligned_be64(dg[0], mac + 8);

	crypto_xor(tag, mac, AES_BLOCK_SIZE);
}

static int gcm_encrypt(struct aead_request *req)
{
	struct crypto_aead *aead = crypto_aead_reqtfm(req);
	struct gcm_aes_ctx *ctx = crypto_aead_ctx(aead);
	struct skcipher_walk walk;
	u8 iv[AES_BLOCK_SIZE];
	u8 ks[2 * AES_BLOCK_SIZE];
	u8 tag[AES_BLOCK_SIZE];
	u64 dg[2] = {};
	int nrounds = num_rounds(&ctx->aes_key);
	int err;

	if (req->assoclen)
		gcm_calculate_auth_mac(req, dg);

	memcpy(iv, req->iv, GCM_IV_SIZE);
	put_unaligned_be32(1, iv + GCM_IV_SIZE);

	err = skcipher_walk_aead_encrypt(&walk, req, false);

	if (likely(may_use_simd() && walk.total >= 2 * AES_BLOCK_SIZE)) {
		u32 const *rk = NULL;

		kernel_neon_begin();
		pmull_gcm_encrypt_block(tag, iv, ctx->aes_key.key_enc, nrounds);
		put_unaligned_be32(2, iv + GCM_IV_SIZE);
		pmull_gcm_encrypt_block(ks, iv, NULL, nrounds);
		put_unaligned_be32(3, iv + GCM_IV_SIZE);
		pmull_gcm_encrypt_block(ks + AES_BLOCK_SIZE, iv, NULL, nrounds);
		put_unaligned_be32(4, iv + GCM_IV_SIZE);

		do {
			int blocks = walk.nbytes / (2 * AES_BLOCK_SIZE) * 2;

			if (rk)
				kernel_neon_begin();

			pmull_gcm_encrypt(blocks, dg, walk.dst.virt.addr,
					  walk.src.virt.addr, &ctx->ghash_key,
					  iv, rk, nrounds, ks);
			kernel_neon_end();

			err = skcipher_walk_done(&walk,
					walk.nbytes % (2 * AES_BLOCK_SIZE));

			rk = ctx->aes_key.key_enc;
		} while (walk.nbytes >= 2 * AES_BLOCK_SIZE);
	} else {
		__aes_arm64_encrypt(ctx->aes_key.key_enc, tag, iv, nrounds);
		put_unaligned_be32(2, iv + GCM_IV_SIZE);

		while (walk.nbytes >= (2 * AES_BLOCK_SIZE)) {
			int blocks = walk.nbytes / AES_BLOCK_SIZE;
			u8 *dst = walk.dst.virt.addr;
			u8 *src = walk.src.virt.addr;

			do {
				__aes_arm64_encrypt(ctx->aes_key.key_enc,
						    ks, iv, nrounds);
				crypto_xor_cpy(dst, src, ks, AES_BLOCK_SIZE);
				crypto_inc(iv, AES_BLOCK_SIZE);

				dst += AES_BLOCK_SIZE;
				src += AES_BLOCK_SIZE;
			} while (--blocks > 0);

			ghash_do_update(walk.nbytes / AES_BLOCK_SIZE, dg,
					walk.dst.virt.addr, &ctx->ghash_key,
					NULL, pmull_ghash_update_p64);

			err = skcipher_walk_done(&walk,
						 walk.nbytes % (2 * AES_BLOCK_SIZE));
		}
		if (walk.nbytes) {
			__aes_arm64_encrypt(ctx->aes_key.key_enc, ks, iv,
					    nrounds);
			if (walk.nbytes > AES_BLOCK_SIZE) {
				crypto_inc(iv, AES_BLOCK_SIZE);
				__aes_arm64_encrypt(ctx->aes_key.key_enc,
					            ks + AES_BLOCK_SIZE, iv,
						    nrounds);
			}
		}
	}

	/* handle the tail */
	if (walk.nbytes) {
		u8 buf[GHASH_BLOCK_SIZE];
		unsigned int nbytes = walk.nbytes;
		u8 *dst = walk.dst.virt.addr;
		u8 *head = NULL;

		crypto_xor_cpy(walk.dst.virt.addr, walk.src.virt.addr, ks,
			       walk.nbytes);

		if (walk.nbytes > GHASH_BLOCK_SIZE) {
			head = dst;
			dst += GHASH_BLOCK_SIZE;
			nbytes %= GHASH_BLOCK_SIZE;
		}

		memcpy(buf, dst, nbytes);
		memset(buf + nbytes, 0, GHASH_BLOCK_SIZE - nbytes);
		ghash_do_update(!!nbytes, dg, buf, &ctx->ghash_key, head,
				pmull_ghash_update_p64);

		err = skcipher_walk_done(&walk, 0);
	}

	if (err)
		return err;

	gcm_final(req, ctx, dg, tag, req->cryptlen);

	/* copy authtag to end of dst */
	scatterwalk_map_and_copy(tag, req->dst, req->assoclen + req->cryptlen,
				 crypto_aead_authsize(aead), 1);

	return 0;
}

static int gcm_decrypt(struct aead_request *req)
{
	struct crypto_aead *aead = crypto_aead_reqtfm(req);
	struct gcm_aes_ctx *ctx = crypto_aead_ctx(aead);
	unsigned int authsize = crypto_aead_authsize(aead);
	struct skcipher_walk walk;
	u8 iv[2 * AES_BLOCK_SIZE];
	u8 tag[AES_BLOCK_SIZE];
	u8 buf[2 * GHASH_BLOCK_SIZE];
	u64 dg[2] = {};
	int nrounds = num_rounds(&ctx->aes_key);
	int err;

	if (req->assoclen)
		gcm_calculate_auth_mac(req, dg);

	memcpy(iv, req->iv, GCM_IV_SIZE);
	put_unaligned_be32(1, iv + GCM_IV_SIZE);

	err = skcipher_walk_aead_decrypt(&walk, req, false);

	if (likely(may_use_simd() && walk.total >= 2 * AES_BLOCK_SIZE)) {
		u32 const *rk = NULL;

		kernel_neon_begin();
		pmull_gcm_encrypt_block(tag, iv, ctx->aes_key.key_enc, nrounds);
		put_unaligned_be32(2, iv + GCM_IV_SIZE);

		do {
			int blocks = walk.nbytes / (2 * AES_BLOCK_SIZE) * 2;
			int rem = walk.total - blocks * AES_BLOCK_SIZE;

			if (rk)
				kernel_neon_begin();

			pmull_gcm_decrypt(blocks, dg, walk.dst.virt.addr,
					  walk.src.virt.addr, &ctx->ghash_key,
					  iv, rk, nrounds);

			/* check if this is the final iteration of the loop */
			if (rem < (2 * AES_BLOCK_SIZE)) {
				u8 *iv2 = iv + AES_BLOCK_SIZE;

				if (rem > AES_BLOCK_SIZE) {
					memcpy(iv2, iv, AES_BLOCK_SIZE);
					crypto_inc(iv2, AES_BLOCK_SIZE);
				}

				pmull_gcm_encrypt_block(iv, iv, NULL, nrounds);

				if (rem > AES_BLOCK_SIZE)
					pmull_gcm_encrypt_block(iv2, iv2, NULL,
								nrounds);
			}

			kernel_neon_end();

			err = skcipher_walk_done(&walk,
					walk.nbytes % (2 * AES_BLOCK_SIZE));

			rk = ctx->aes_key.key_enc;
		} while (walk.nbytes >= 2 * AES_BLOCK_SIZE);
	} else {
		__aes_arm64_encrypt(ctx->aes_key.key_enc, tag, iv, nrounds);
		put_unaligned_be32(2, iv + GCM_IV_SIZE);

		while (walk.nbytes >= (2 * AES_BLOCK_SIZE)) {
			int blocks = walk.nbytes / AES_BLOCK_SIZE;
			u8 *dst = walk.dst.virt.addr;
			u8 *src = walk.src.virt.addr;

			ghash_do_update(blocks, dg, walk.src.virt.addr,
					&ctx->ghash_key, NULL,
					pmull_ghash_update_p64);

			do {
				__aes_arm64_encrypt(ctx->aes_key.key_enc,
						    buf, iv, nrounds);
				crypto_xor_cpy(dst, src, buf, AES_BLOCK_SIZE);
				crypto_inc(iv, AES_BLOCK_SIZE);

				dst += AES_BLOCK_SIZE;
				src += AES_BLOCK_SIZE;
			} while (--blocks > 0);

			err = skcipher_walk_done(&walk,
						 walk.nbytes % (2 * AES_BLOCK_SIZE));
		}
		if (walk.nbytes) {
			if (walk.nbytes > AES_BLOCK_SIZE) {
				u8 *iv2 = iv + AES_BLOCK_SIZE;

				memcpy(iv2, iv, AES_BLOCK_SIZE);
				crypto_inc(iv2, AES_BLOCK_SIZE);

				__aes_arm64_encrypt(ctx->aes_key.key_enc, iv2,
						    iv2, nrounds);
			}
			__aes_arm64_encrypt(ctx->aes_key.key_enc, iv, iv,
					    nrounds);
		}
	}

	/* handle the tail */
	if (walk.nbytes) {
		const u8 *src = walk.src.virt.addr;
		const u8 *head = NULL;
		unsigned int nbytes = walk.nbytes;

		if (walk.nbytes > GHASH_BLOCK_SIZE) {
			head = src;
			src += GHASH_BLOCK_SIZE;
			nbytes %= GHASH_BLOCK_SIZE;
		}

		memcpy(buf, src, nbytes);
		memset(buf + nbytes, 0, GHASH_BLOCK_SIZE - nbytes);
		ghash_do_update(!!nbytes, dg, buf, &ctx->ghash_key, head,
				pmull_ghash_update_p64);

		crypto_xor_cpy(walk.dst.virt.addr, walk.src.virt.addr, iv,
			       walk.nbytes);

		err = skcipher_walk_done(&walk, 0);
	}

	if (err)
		return err;

	gcm_final(req, ctx, dg, tag, req->cryptlen - authsize);

	/* compare calculated auth tag with the stored one */
	scatterwalk_map_and_copy(buf, req->src,
				 req->assoclen + req->cryptlen - authsize,
				 authsize, 0);

	if (crypto_memneq(tag, buf, authsize))
		return -EBADMSG;
	return 0;
}

static struct aead_alg gcm_aes_alg = {
	.ivsize			= GCM_IV_SIZE,
	.chunksize		= 2 * AES_BLOCK_SIZE,
	.maxauthsize		= AES_BLOCK_SIZE,
	.setkey			= gcm_setkey,
	.setauthsize		= gcm_setauthsize,
	.encrypt		= gcm_encrypt,
	.decrypt		= gcm_decrypt,

	.base.cra_name		= "gcm(aes)",
	.base.cra_driver_name	= "gcm-aes-ce",
	.base.cra_priority	= 300,
	.base.cra_blocksize	= 1,
	.base.cra_ctxsize	= sizeof(struct gcm_aes_ctx),
	.base.cra_module	= THIS_MODULE,
};

static int __init ghash_ce_mod_init(void)
{
	int ret;

	if (!cpu_have_named_feature(ASIMD))
		return -ENODEV;

<<<<<<< HEAD
	if (elf_hwcap & HWCAP_PMULL)
=======
	if (cpu_have_named_feature(PMULL))
>>>>>>> b33f9088
		ret = crypto_register_shashes(ghash_alg,
					      ARRAY_SIZE(ghash_alg));
	else
		/* only register the first array element */
		ret = crypto_register_shash(ghash_alg);

	if (ret)
		return ret;

	if (cpu_have_named_feature(PMULL)) {
		ret = crypto_register_aead(&gcm_aes_alg);
		if (ret)
			crypto_unregister_shashes(ghash_alg,
						  ARRAY_SIZE(ghash_alg));
	}
	return ret;
}

static void __exit ghash_ce_mod_exit(void)
{
<<<<<<< HEAD
	if (elf_hwcap & HWCAP_PMULL)
=======
	if (cpu_have_named_feature(PMULL))
>>>>>>> b33f9088
		crypto_unregister_shashes(ghash_alg, ARRAY_SIZE(ghash_alg));
	else
		crypto_unregister_shash(ghash_alg);
	crypto_unregister_aead(&gcm_aes_alg);
}

static const struct cpu_feature ghash_cpu_feature[] = {
	{ cpu_feature(PMULL) }, { }
};
MODULE_DEVICE_TABLE(cpu, ghash_cpu_feature);

module_init(ghash_ce_mod_init);
module_exit(ghash_ce_mod_exit);<|MERGE_RESOLUTION|>--- conflicted
+++ resolved
@@ -176,8 +176,6 @@
 }
 
 static int ghash_final_p8(struct shash_desc *desc, u8 *dst)
-<<<<<<< HEAD
-=======
 {
 	struct ghash_desc_ctx *ctx = shash_desc_ctx(desc);
 	unsigned int partial = ctx->count % GHASH_BLOCK_SIZE;
@@ -198,7 +196,6 @@
 }
 
 static int ghash_final_p64(struct shash_desc *desc, u8 *dst)
->>>>>>> b33f9088
 {
 	struct ghash_desc_ctx *ctx = shash_desc_ctx(desc);
 	unsigned int partial = ctx->count % GHASH_BLOCK_SIZE;
@@ -209,29 +206,6 @@
 		memset(ctx->buf + partial, 0, GHASH_BLOCK_SIZE - partial);
 
 		ghash_do_update(1, ctx->digest, ctx->buf, key, NULL,
-<<<<<<< HEAD
-				pmull_ghash_update_p8);
-	}
-	put_unaligned_be64(ctx->digest[1], dst);
-	put_unaligned_be64(ctx->digest[0], dst + 8);
-
-	*ctx = (struct ghash_desc_ctx){};
-	return 0;
-}
-
-static int ghash_final_p64(struct shash_desc *desc, u8 *dst)
-{
-	struct ghash_desc_ctx *ctx = shash_desc_ctx(desc);
-	unsigned int partial = ctx->count % GHASH_BLOCK_SIZE;
-
-	if (partial) {
-		struct ghash_key *key = crypto_shash_ctx(desc->tfm);
-
-		memset(ctx->buf + partial, 0, GHASH_BLOCK_SIZE - partial);
-
-		ghash_do_update(1, ctx->digest, ctx->buf, key, NULL,
-=======
->>>>>>> b33f9088
 				pmull_ghash_update_p64);
 	}
 	put_unaligned_be64(ctx->digest[1], dst);
@@ -733,11 +707,7 @@
 	if (!cpu_have_named_feature(ASIMD))
 		return -ENODEV;
 
-<<<<<<< HEAD
-	if (elf_hwcap & HWCAP_PMULL)
-=======
 	if (cpu_have_named_feature(PMULL))
->>>>>>> b33f9088
 		ret = crypto_register_shashes(ghash_alg,
 					      ARRAY_SIZE(ghash_alg));
 	else
@@ -758,11 +728,7 @@
 
 static void __exit ghash_ce_mod_exit(void)
 {
-<<<<<<< HEAD
-	if (elf_hwcap & HWCAP_PMULL)
-=======
 	if (cpu_have_named_feature(PMULL))
->>>>>>> b33f9088
 		crypto_unregister_shashes(ghash_alg, ARRAY_SIZE(ghash_alg));
 	else
 		crypto_unregister_shash(ghash_alg);
