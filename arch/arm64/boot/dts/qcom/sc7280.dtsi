// SPDX-License-Identifier: BSD-3-Clause
/*
 * sc7280 SoC device tree source
 *
 * Copyright (c) 2020-2021, The Linux Foundation. All rights reserved.
 */

#include <dt-bindings/clock/qcom,gcc-sc7280.h>
#include <dt-bindings/clock/qcom,rpmh.h>
#include <dt-bindings/interconnect/qcom,sc7280.h>
#include <dt-bindings/interrupt-controller/arm-gic.h>
#include <dt-bindings/mailbox/qcom-ipcc.h>
#include <dt-bindings/power/qcom-aoss-qmp.h>
#include <dt-bindings/power/qcom-rpmpd.h>
#include <dt-bindings/reset/qcom,sdm845-aoss.h>
#include <dt-bindings/reset/qcom,sdm845-pdc.h>
#include <dt-bindings/soc/qcom,rpmh-rsc.h>
#include <dt-bindings/thermal/thermal.h>

/ {
	interrupt-parent = <&intc>;

	#address-cells = <2>;
	#size-cells = <2>;

	chosen { };

	aliases {
		mmc1 = &sdhc_1;
		mmc2 = &sdhc_2;
	};

	clocks {
		xo_board: xo-board {
			compatible = "fixed-clock";
			clock-frequency = <76800000>;
			#clock-cells = <0>;
		};

		sleep_clk: sleep-clk {
			compatible = "fixed-clock";
			clock-frequency = <32000>;
			#clock-cells = <0>;
		};
	};

	reserved-memory {
		#address-cells = <2>;
		#size-cells = <2>;
		ranges;

		aop_mem: memory@80800000 {
			reg = <0x0 0x80800000 0x0 0x60000>;
			no-map;
		};

		aop_cmd_db_mem: memory@80860000 {
			reg = <0x0 0x80860000 0x0 0x20000>;
			compatible = "qcom,cmd-db";
			no-map;
		};

		smem_mem: memory@80900000 {
			reg = <0x0 0x80900000 0x0 0x200000>;
			no-map;
		};

		cpucp_mem: memory@80b00000 {
			no-map;
			reg = <0x0 0x80b00000 0x0 0x100000>;
		};

		ipa_fw_mem: memory@8b700000 {
			reg = <0 0x8b700000 0 0x10000>;
			no-map;
		};
	};

	cpus {
		#address-cells = <2>;
		#size-cells = <0>;

		CPU0: cpu@0 {
			device_type = "cpu";
			compatible = "arm,kryo";
			reg = <0x0 0x0>;
			enable-method = "psci";
			cpu-idle-states = <&LITTLE_CPU_SLEEP_0
					   &LITTLE_CPU_SLEEP_1
					   &CLUSTER_SLEEP_0>;
			next-level-cache = <&L2_0>;
			qcom,freq-domain = <&cpufreq_hw 0>;
			#cooling-cells = <2>;
			L2_0: l2-cache {
				compatible = "cache";
				next-level-cache = <&L3_0>;
				L3_0: l3-cache {
					compatible = "cache";
				};
			};
		};

		CPU1: cpu@100 {
			device_type = "cpu";
			compatible = "arm,kryo";
			reg = <0x0 0x100>;
			enable-method = "psci";
			cpu-idle-states = <&LITTLE_CPU_SLEEP_0
					   &LITTLE_CPU_SLEEP_1
					   &CLUSTER_SLEEP_0>;
			next-level-cache = <&L2_100>;
			qcom,freq-domain = <&cpufreq_hw 0>;
			#cooling-cells = <2>;
			L2_100: l2-cache {
				compatible = "cache";
				next-level-cache = <&L3_0>;
			};
		};

		CPU2: cpu@200 {
			device_type = "cpu";
			compatible = "arm,kryo";
			reg = <0x0 0x200>;
			enable-method = "psci";
			cpu-idle-states = <&LITTLE_CPU_SLEEP_0
					   &LITTLE_CPU_SLEEP_1
					   &CLUSTER_SLEEP_0>;
			next-level-cache = <&L2_200>;
			qcom,freq-domain = <&cpufreq_hw 0>;
			#cooling-cells = <2>;
			L2_200: l2-cache {
				compatible = "cache";
				next-level-cache = <&L3_0>;
			};
		};

		CPU3: cpu@300 {
			device_type = "cpu";
			compatible = "arm,kryo";
			reg = <0x0 0x300>;
			enable-method = "psci";
			cpu-idle-states = <&LITTLE_CPU_SLEEP_0
					   &LITTLE_CPU_SLEEP_1
					   &CLUSTER_SLEEP_0>;
			next-level-cache = <&L2_300>;
			qcom,freq-domain = <&cpufreq_hw 0>;
			#cooling-cells = <2>;
			L2_300: l2-cache {
				compatible = "cache";
				next-level-cache = <&L3_0>;
			};
		};

		CPU4: cpu@400 {
			device_type = "cpu";
			compatible = "arm,kryo";
			reg = <0x0 0x400>;
			enable-method = "psci";
			cpu-idle-states = <&BIG_CPU_SLEEP_0
					   &BIG_CPU_SLEEP_1
					   &CLUSTER_SLEEP_0>;
			next-level-cache = <&L2_400>;
			qcom,freq-domain = <&cpufreq_hw 1>;
			#cooling-cells = <2>;
			L2_400: l2-cache {
				compatible = "cache";
				next-level-cache = <&L3_0>;
			};
		};

		CPU5: cpu@500 {
			device_type = "cpu";
			compatible = "arm,kryo";
			reg = <0x0 0x500>;
			enable-method = "psci";
			cpu-idle-states = <&BIG_CPU_SLEEP_0
					   &BIG_CPU_SLEEP_1
					   &CLUSTER_SLEEP_0>;
			next-level-cache = <&L2_500>;
			qcom,freq-domain = <&cpufreq_hw 1>;
			#cooling-cells = <2>;
			L2_500: l2-cache {
				compatible = "cache";
				next-level-cache = <&L3_0>;
			};
		};

		CPU6: cpu@600 {
			device_type = "cpu";
			compatible = "arm,kryo";
			reg = <0x0 0x600>;
			enable-method = "psci";
			cpu-idle-states = <&BIG_CPU_SLEEP_0
					   &BIG_CPU_SLEEP_1
					   &CLUSTER_SLEEP_0>;
			next-level-cache = <&L2_600>;
			qcom,freq-domain = <&cpufreq_hw 1>;
			#cooling-cells = <2>;
			L2_600: l2-cache {
				compatible = "cache";
				next-level-cache = <&L3_0>;
			};
		};

		CPU7: cpu@700 {
			device_type = "cpu";
			compatible = "arm,kryo";
			reg = <0x0 0x700>;
			enable-method = "psci";
			cpu-idle-states = <&BIG_CPU_SLEEP_0
					   &BIG_CPU_SLEEP_1
					   &CLUSTER_SLEEP_0>;
			next-level-cache = <&L2_700>;
			qcom,freq-domain = <&cpufreq_hw 2>;
			#cooling-cells = <2>;
			L2_700: l2-cache {
				compatible = "cache";
				next-level-cache = <&L3_0>;
			};
		};

		idle-states {
			entry-method = "psci";

			LITTLE_CPU_SLEEP_0: cpu-sleep-0-0 {
				compatible = "arm,idle-state";
				idle-state-name = "little-power-down";
				arm,psci-suspend-param = <0x40000003>;
				entry-latency-us = <549>;
				exit-latency-us = <901>;
				min-residency-us = <1774>;
				local-timer-stop;
			};

			LITTLE_CPU_SLEEP_1: cpu-sleep-0-1 {
				compatible = "arm,idle-state";
				idle-state-name = "little-rail-power-down";
				arm,psci-suspend-param = <0x40000004>;
				entry-latency-us = <702>;
				exit-latency-us = <915>;
				min-residency-us = <4001>;
				local-timer-stop;
			};

			BIG_CPU_SLEEP_0: cpu-sleep-1-0 {
				compatible = "arm,idle-state";
				idle-state-name = "big-power-down";
				arm,psci-suspend-param = <0x40000003>;
				entry-latency-us = <523>;
				exit-latency-us = <1244>;
				min-residency-us = <2207>;
				local-timer-stop;
			};

			BIG_CPU_SLEEP_1: cpu-sleep-1-1 {
				compatible = "arm,idle-state";
				idle-state-name = "big-rail-power-down";
				arm,psci-suspend-param = <0x40000004>;
				entry-latency-us = <526>;
				exit-latency-us = <1854>;
				min-residency-us = <5555>;
				local-timer-stop;
			};

			CLUSTER_SLEEP_0: cluster-sleep-0 {
				compatible = "arm,idle-state";
				idle-state-name = "cluster-power-down";
				arm,psci-suspend-param = <0x40003444>;
				entry-latency-us = <3263>;
				exit-latency-us = <6562>;
				min-residency-us = <9926>;
				local-timer-stop;
			};
		};
	};

	memory@80000000 {
		device_type = "memory";
		/* We expect the bootloader to fill in the size */
		reg = <0 0x80000000 0 0>;
	};

	firmware {
		scm {
			compatible = "qcom,scm-sc7280", "qcom,scm";
		};
	};

	clk_virt: interconnect {
		compatible = "qcom,sc7280-clk-virt";
		#interconnect-cells = <2>;
		qcom,bcm-voters = <&apps_bcm_voter>;
	};

	smem {
		compatible = "qcom,smem";
		memory-region = <&smem_mem>;
		hwlocks = <&tcsr_mutex 3>;
	};

	smp2p-adsp {
		compatible = "qcom,smp2p";
		qcom,smem = <443>, <429>;
		interrupts-extended = <&ipcc IPCC_CLIENT_LPASS
					     IPCC_MPROC_SIGNAL_SMP2P
					     IRQ_TYPE_EDGE_RISING>;
		mboxes = <&ipcc IPCC_CLIENT_LPASS
				IPCC_MPROC_SIGNAL_SMP2P>;

		qcom,local-pid = <0>;
		qcom,remote-pid = <2>;

		adsp_smp2p_out: master-kernel {
			qcom,entry-name = "master-kernel";
			#qcom,smem-state-cells = <1>;
		};

		adsp_smp2p_in: slave-kernel {
			qcom,entry-name = "slave-kernel";
			interrupt-controller;
			#interrupt-cells = <2>;
		};
	};

	smp2p-cdsp {
		compatible = "qcom,smp2p";
		qcom,smem = <94>, <432>;
		interrupts-extended = <&ipcc IPCC_CLIENT_CDSP
					     IPCC_MPROC_SIGNAL_SMP2P
					     IRQ_TYPE_EDGE_RISING>;
		mboxes = <&ipcc IPCC_CLIENT_CDSP
				IPCC_MPROC_SIGNAL_SMP2P>;

		qcom,local-pid = <0>;
		qcom,remote-pid = <5>;

		cdsp_smp2p_out: master-kernel {
			qcom,entry-name = "master-kernel";
			#qcom,smem-state-cells = <1>;
		};

		cdsp_smp2p_in: slave-kernel {
			qcom,entry-name = "slave-kernel";
			interrupt-controller;
			#interrupt-cells = <2>;
		};
	};

	smp2p-mpss {
		compatible = "qcom,smp2p";
		qcom,smem = <435>, <428>;
		interrupts-extended = <&ipcc IPCC_CLIENT_MPSS
					     IPCC_MPROC_SIGNAL_SMP2P
					     IRQ_TYPE_EDGE_RISING>;
		mboxes = <&ipcc IPCC_CLIENT_MPSS
				IPCC_MPROC_SIGNAL_SMP2P>;

		qcom,local-pid = <0>;
		qcom,remote-pid = <1>;

		modem_smp2p_out: master-kernel {
			qcom,entry-name = "master-kernel";
			#qcom,smem-state-cells = <1>;
		};

		modem_smp2p_in: slave-kernel {
			qcom,entry-name = "slave-kernel";
			interrupt-controller;
			#interrupt-cells = <2>;
		};

		ipa_smp2p_out: ipa-ap-to-modem {
			qcom,entry-name = "ipa";
			#qcom,smem-state-cells = <1>;
		};

		ipa_smp2p_in: ipa-modem-to-ap {
			qcom,entry-name = "ipa";
			interrupt-controller;
			#interrupt-cells = <2>;
		};
	};

	smp2p-wpss {
		compatible = "qcom,smp2p";
		qcom,smem = <617>, <616>;
		interrupts-extended = <&ipcc IPCC_CLIENT_WPSS
					     IPCC_MPROC_SIGNAL_SMP2P
					     IRQ_TYPE_EDGE_RISING>;
		mboxes = <&ipcc IPCC_CLIENT_WPSS
				IPCC_MPROC_SIGNAL_SMP2P>;

		qcom,local-pid = <0>;
		qcom,remote-pid = <13>;

		wpss_smp2p_out: master-kernel {
			qcom,entry-name = "master-kernel";
			#qcom,smem-state-cells = <1>;
		};

		wpss_smp2p_in: slave-kernel {
			qcom,entry-name = "slave-kernel";
			interrupt-controller;
			#interrupt-cells = <2>;
		};
	};

	pmu {
		compatible = "arm,armv8-pmuv3";
		interrupts = <GIC_PPI 7 IRQ_TYPE_LEVEL_LOW>;
	};

	psci {
		compatible = "arm,psci-1.0";
		method = "smc";
	};

	soc: soc@0 {
		#address-cells = <2>;
		#size-cells = <2>;
		ranges = <0 0 0 0 0x10 0>;
		dma-ranges = <0 0 0 0 0x10 0>;
		compatible = "simple-bus";

		gcc: clock-controller@100000 {
			compatible = "qcom,gcc-sc7280";
			reg = <0 0x00100000 0 0x1f0000>;
			clocks = <&rpmhcc RPMH_CXO_CLK>,
				 <&rpmhcc RPMH_CXO_CLK_A>, <&sleep_clk>,
				 <0>, <0>, <0>, <0>, <0>, <0>;
			clock-names = "bi_tcxo", "bi_tcxo_ao", "sleep_clk",
				      "pcie_0_pipe_clk", "pcie_1_pipe-clk",
				      "ufs_phy_rx_symbol_0_clk", "ufs_phy_rx_symbol_1_clk",
				      "ufs_phy_tx_symbol_0_clk",
				      "usb3_phy_wrapper_gcc_usb30_pipe_clk";
			#clock-cells = <1>;
			#reset-cells = <1>;
			#power-domain-cells = <1>;
		};

		ipcc: mailbox@408000 {
			compatible = "qcom,sc7280-ipcc", "qcom,ipcc";
			reg = <0 0x00408000 0 0x1000>;
			interrupts = <GIC_SPI 229 IRQ_TYPE_LEVEL_HIGH>;
			interrupt-controller;
			#interrupt-cells = <3>;
			#mbox-cells = <2>;
		};

		qfprom: efuse@784000 {
			compatible = "qcom,sc7280-qfprom", "qcom,qfprom";
			reg = <0 0x00784000 0 0xa20>,
			      <0 0x00780000 0 0xa20>,
			      <0 0x00782000 0 0x120>,
			      <0 0x00786000 0 0x1fff>;
			clocks = <&gcc GCC_SEC_CTRL_CLK_SRC>;
			clock-names = "core";
			power-domains = <&rpmhpd SC7280_MX>;
			#address-cells = <1>;
			#size-cells = <1>;
		};

		sdhc_1: sdhci@7c4000 {
			compatible = "qcom,sc7280-sdhci", "qcom,sdhci-msm-v5";
			status = "disabled";

			reg = <0 0x007c4000 0 0x1000>,
			      <0 0x007c5000 0 0x1000>;
			reg-names = "hc", "cqhci";

			iommus = <&apps_smmu 0xc0 0x0>;
			interrupts = <GIC_SPI 652 IRQ_TYPE_LEVEL_HIGH>,
				     <GIC_SPI 656 IRQ_TYPE_LEVEL_HIGH>;
			interrupt-names = "hc_irq", "pwr_irq";

			clocks = <&gcc GCC_SDCC1_APPS_CLK>,
				 <&gcc GCC_SDCC1_AHB_CLK>,
				 <&rpmhcc RPMH_CXO_CLK>;
			clock-names = "core", "iface", "xo";
			interconnects = <&aggre1_noc MASTER_SDCC_1 0 &mc_virt SLAVE_EBI1 0>,
					<&gem_noc MASTER_APPSS_PROC 0 &cnoc2 SLAVE_SDCC_1 0>;
			interconnect-names = "sdhc-ddr","cpu-sdhc";
			power-domains = <&rpmhpd SC7280_CX>;
			operating-points-v2 = <&sdhc1_opp_table>;

			bus-width = <8>;
			supports-cqe;

			qcom,dll-config = <0x0007642c>;
			qcom,ddr-config = <0x80040868>;

			mmc-ddr-1_8v;
			mmc-hs200-1_8v;
			mmc-hs400-1_8v;
			mmc-hs400-enhanced-strobe;

			sdhc1_opp_table: opp-table {
				compatible = "operating-points-v2";

				opp-100000000 {
					opp-hz = /bits/ 64 <100000000>;
					required-opps = <&rpmhpd_opp_low_svs>;
					opp-peak-kBps = <1800000 400000>;
					opp-avg-kBps = <100000 0>;
				};

				opp-384000000 {
					opp-hz = /bits/ 64 <384000000>;
					required-opps = <&rpmhpd_opp_nom>;
					opp-peak-kBps = <5400000 1600000>;
					opp-avg-kBps = <390000 0>;
				};
			};

		};

		qupv3_id_0: geniqup@9c0000 {
			compatible = "qcom,geni-se-qup";
			reg = <0 0x009c0000 0 0x2000>;
			clock-names = "m-ahb", "s-ahb";
			clocks = <&gcc GCC_QUPV3_WRAP_0_M_AHB_CLK>,
				 <&gcc GCC_QUPV3_WRAP_0_S_AHB_CLK>;
			#address-cells = <2>;
			#size-cells = <2>;
			ranges;
			status = "disabled";

			uart5: serial@994000 {
				compatible = "qcom,geni-debug-uart";
				reg = <0 0x00994000 0 0x4000>;
				clock-names = "se";
				clocks = <&gcc GCC_QUPV3_WRAP0_S5_CLK>;
				pinctrl-names = "default";
				pinctrl-0 = <&qup_uart5_default>;
				interrupts = <GIC_SPI 606 IRQ_TYPE_LEVEL_HIGH>;
				status = "disabled";
			};
		};

		cnoc2: interconnect@1500000 {
			reg = <0 0x01500000 0 0x1000>;
			compatible = "qcom,sc7280-cnoc2";
			#interconnect-cells = <2>;
			qcom,bcm-voters = <&apps_bcm_voter>;
		};

		cnoc3: interconnect@1502000 {
			reg = <0 0x01502000 0 0x1000>;
			compatible = "qcom,sc7280-cnoc3";
			#interconnect-cells = <2>;
			qcom,bcm-voters = <&apps_bcm_voter>;
		};

		mc_virt: interconnect@1580000 {
			reg = <0 0x01580000 0 0x4>;
			compatible = "qcom,sc7280-mc-virt";
			#interconnect-cells = <2>;
			qcom,bcm-voters = <&apps_bcm_voter>;
		};

		system_noc: interconnect@1680000 {
			reg = <0 0x01680000 0 0x15480>;
			compatible = "qcom,sc7280-system-noc";
			#interconnect-cells = <2>;
			qcom,bcm-voters = <&apps_bcm_voter>;
		};

		aggre1_noc: interconnect@16e0000 {
			compatible = "qcom,sc7280-aggre1-noc";
			reg = <0 0x016e0000 0 0x1c080>;
			#interconnect-cells = <2>;
			qcom,bcm-voters = <&apps_bcm_voter>;
		};

		aggre2_noc: interconnect@1700000 {
			reg = <0 0x01700000 0 0x2b080>;
			compatible = "qcom,sc7280-aggre2-noc";
			#interconnect-cells = <2>;
			qcom,bcm-voters = <&apps_bcm_voter>;
		};

		mmss_noc: interconnect@1740000 {
			reg = <0 0x01740000 0 0x1e080>;
			compatible = "qcom,sc7280-mmss-noc";
			#interconnect-cells = <2>;
			qcom,bcm-voters = <&apps_bcm_voter>;
		};

		ipa: ipa@1e40000 {
			compatible = "qcom,sc7280-ipa";

			iommus = <&apps_smmu 0x480 0x0>,
				 <&apps_smmu 0x482 0x0>;
			reg = <0 0x1e40000 0 0x8000>,
			      <0 0x1e50000 0 0x4ad0>,
			      <0 0x1e04000 0 0x23000>;
			reg-names = "ipa-reg",
				    "ipa-shared",
				    "gsi";

			interrupts-extended = <&intc 0 654 IRQ_TYPE_EDGE_RISING>,
					      <&intc 0 432 IRQ_TYPE_LEVEL_HIGH>,
					      <&ipa_smp2p_in 0 IRQ_TYPE_EDGE_RISING>,
					      <&ipa_smp2p_in 1 IRQ_TYPE_EDGE_RISING>;
			interrupt-names = "ipa",
					  "gsi",
					  "ipa-clock-query",
					  "ipa-setup-ready";

			clocks = <&rpmhcc RPMH_IPA_CLK>;
			clock-names = "core";

			interconnects = <&aggre2_noc MASTER_IPA 0 &mc_virt SLAVE_EBI1 0>,
					<&gem_noc MASTER_APPSS_PROC 0 &cnoc2 SLAVE_IPA_CFG 0>;
			interconnect-names = "memory",
					     "config";

			qcom,smem-states = <&ipa_smp2p_out 0>,
					   <&ipa_smp2p_out 1>;
			qcom,smem-state-names = "ipa-clock-enabled-valid",
						"ipa-clock-enabled";

			status = "disabled";
		};

		tcsr_mutex: hwlock@1f40000 {
			compatible = "qcom,tcsr-mutex", "syscon";
			reg = <0 0x01f40000 0 0x40000>;
			#hwlock-cells = <1>;
		};

		lpasscc: lpasscc@3000000 {
			compatible = "qcom,sc7280-lpasscc";
			reg = <0 0x03000000 0 0x40>,
			      <0 0x03c04000 0 0x4>,
			      <0 0x03389000 0 0x24>;
			reg-names = "qdsp6ss", "top_cc", "cc";
			clocks = <&gcc GCC_CFG_NOC_LPASS_CLK>;
			clock-names = "iface";
			#clock-cells = <1>;
		};

		lpass_ag_noc: interconnect@3c40000 {
			reg = <0 0x03c40000 0 0xf080>;
			compatible = "qcom,sc7280-lpass-ag-noc";
			#interconnect-cells = <2>;
			qcom,bcm-voters = <&apps_bcm_voter>;
		};

		gpucc: clock-controller@3d90000 {
			compatible = "qcom,sc7280-gpucc";
			reg = <0 0x03d90000 0 0x9000>;
			clocks = <&rpmhcc RPMH_CXO_CLK>,
				 <&gcc GCC_GPU_GPLL0_CLK_SRC>,
				 <&gcc GCC_GPU_GPLL0_DIV_CLK_SRC>;
			clock-names = "bi_tcxo",
				      "gcc_gpu_gpll0_clk_src",
				      "gcc_gpu_gpll0_div_clk_src";
			#clock-cells = <1>;
			#reset-cells = <1>;
			#power-domain-cells = <1>;
		};

		stm@6002000 {
			compatible = "arm,coresight-stm", "arm,primecell";
			reg = <0 0x06002000 0 0x1000>,
			      <0 0x16280000 0 0x180000>;
			reg-names = "stm-base", "stm-stimulus-base";

			clocks = <&aoss_qmp>;
			clock-names = "apb_pclk";

			out-ports {
				port {
					stm_out: endpoint {
						remote-endpoint = <&funnel0_in7>;
					};
				};
			};
		};

		funnel@6041000 {
			compatible = "arm,coresight-dynamic-funnel", "arm,primecell";
			reg = <0 0x06041000 0 0x1000>;

			clocks = <&aoss_qmp>;
			clock-names = "apb_pclk";

			out-ports {
				port {
					funnel0_out: endpoint {
						remote-endpoint = <&merge_funnel_in0>;
					};
				};
			};

			in-ports {
				#address-cells = <1>;
				#size-cells = <0>;

				port@7 {
					reg = <7>;
					funnel0_in7: endpoint {
						remote-endpoint = <&stm_out>;
					};
				};
			};
		};

		funnel@6042000 {
			compatible = "arm,coresight-dynamic-funnel", "arm,primecell";
			reg = <0 0x06042000 0 0x1000>;

			clocks = <&aoss_qmp>;
			clock-names = "apb_pclk";

			out-ports {
				port {
					funnel1_out: endpoint {
						remote-endpoint = <&merge_funnel_in1>;
					};
				};
			};

			in-ports {
				#address-cells = <1>;
				#size-cells = <0>;

				port@4 {
					reg = <4>;
					funnel1_in4: endpoint {
						remote-endpoint = <&apss_merge_funnel_out>;
					};
				};
			};
		};

		funnel@6045000 {
			compatible = "arm,coresight-dynamic-funnel", "arm,primecell";
			reg = <0 0x06045000 0 0x1000>;

			clocks = <&aoss_qmp>;
			clock-names = "apb_pclk";

			out-ports {
				port {
					merge_funnel_out: endpoint {
						remote-endpoint = <&swao_funnel_in>;
					};
				};
			};

			in-ports {
				#address-cells = <1>;
				#size-cells = <0>;

				port@0 {
					reg = <0>;
					merge_funnel_in0: endpoint {
						remote-endpoint = <&funnel0_out>;
					};
				};

				port@1 {
					reg = <1>;
					merge_funnel_in1: endpoint {
						remote-endpoint = <&funnel1_out>;
					};
				};
			};
		};

		replicator@6046000 {
			compatible = "arm,coresight-dynamic-replicator", "arm,primecell";
			reg = <0 0x06046000 0 0x1000>;

			clocks = <&aoss_qmp>;
			clock-names = "apb_pclk";

			out-ports {
				port {
					replicator_out: endpoint {
						remote-endpoint = <&etr_in>;
					};
				};
			};

			in-ports {
				port {
					replicator_in: endpoint {
						remote-endpoint = <&swao_replicator_out>;
					};
				};
			};
		};

		etr@6048000 {
			compatible = "arm,coresight-tmc", "arm,primecell";
			reg = <0 0x06048000 0 0x1000>;
			iommus = <&apps_smmu 0x04c0 0>;

			clocks = <&aoss_qmp>;
			clock-names = "apb_pclk";
			arm,scatter-gather;

			in-ports {
				port {
					etr_in: endpoint {
						remote-endpoint = <&replicator_out>;
					};
				};
			};
		};

		funnel@6b04000 {
			compatible = "arm,coresight-dynamic-funnel", "arm,primecell";
			reg = <0 0x06b04000 0 0x1000>;

			clocks = <&aoss_qmp>;
			clock-names = "apb_pclk";

			out-ports {
				port {
					swao_funnel_out: endpoint {
						remote-endpoint = <&etf_in>;
					};
				};
			};

			in-ports {
				#address-cells = <1>;
				#size-cells = <0>;

				port@7 {
					reg = <7>;
					swao_funnel_in: endpoint {
						remote-endpoint = <&merge_funnel_out>;
					};
				};
			};
		};

		etf@6b05000 {
			compatible = "arm,coresight-tmc", "arm,primecell";
			reg = <0 0x06b05000 0 0x1000>;

			clocks = <&aoss_qmp>;
			clock-names = "apb_pclk";

			out-ports {
				port {
					etf_out: endpoint {
						remote-endpoint = <&swao_replicator_in>;
					};
				};
			};

			in-ports {
				port {
					etf_in: endpoint {
						remote-endpoint = <&swao_funnel_out>;
					};
				};
			};
		};

		replicator@6b06000 {
			compatible = "arm,coresight-dynamic-replicator", "arm,primecell";
			reg = <0 0x06b06000 0 0x1000>;

			clocks = <&aoss_qmp>;
			clock-names = "apb_pclk";
			qcom,replicator-loses-context;

			out-ports {
				port {
					swao_replicator_out: endpoint {
						remote-endpoint = <&replicator_in>;
					};
				};
			};

			in-ports {
				port {
					swao_replicator_in: endpoint {
						remote-endpoint = <&etf_out>;
					};
				};
			};
		};

		etm@7040000 {
			compatible = "arm,coresight-etm4x", "arm,primecell";
			reg = <0 0x07040000 0 0x1000>;

			cpu = <&CPU0>;

			clocks = <&aoss_qmp>;
			clock-names = "apb_pclk";
			arm,coresight-loses-context-with-cpu;
			qcom,skip-power-up;

			out-ports {
				port {
					etm0_out: endpoint {
						remote-endpoint = <&apss_funnel_in0>;
					};
				};
			};
		};

		etm@7140000 {
			compatible = "arm,coresight-etm4x", "arm,primecell";
			reg = <0 0x07140000 0 0x1000>;

			cpu = <&CPU1>;

			clocks = <&aoss_qmp>;
			clock-names = "apb_pclk";
			arm,coresight-loses-context-with-cpu;
			qcom,skip-power-up;

			out-ports {
				port {
					etm1_out: endpoint {
						remote-endpoint = <&apss_funnel_in1>;
					};
				};
			};
		};

		etm@7240000 {
			compatible = "arm,coresight-etm4x", "arm,primecell";
			reg = <0 0x07240000 0 0x1000>;

			cpu = <&CPU2>;

			clocks = <&aoss_qmp>;
			clock-names = "apb_pclk";
			arm,coresight-loses-context-with-cpu;
			qcom,skip-power-up;

			out-ports {
				port {
					etm2_out: endpoint {
						remote-endpoint = <&apss_funnel_in2>;
					};
				};
			};
		};

		etm@7340000 {
			compatible = "arm,coresight-etm4x", "arm,primecell";
			reg = <0 0x07340000 0 0x1000>;

			cpu = <&CPU3>;

			clocks = <&aoss_qmp>;
			clock-names = "apb_pclk";
			arm,coresight-loses-context-with-cpu;
			qcom,skip-power-up;

			out-ports {
				port {
					etm3_out: endpoint {
						remote-endpoint = <&apss_funnel_in3>;
					};
				};
			};
		};

		etm@7440000 {
			compatible = "arm,coresight-etm4x", "arm,primecell";
			reg = <0 0x07440000 0 0x1000>;

			cpu = <&CPU4>;

			clocks = <&aoss_qmp>;
			clock-names = "apb_pclk";
			arm,coresight-loses-context-with-cpu;
			qcom,skip-power-up;

			out-ports {
				port {
					etm4_out: endpoint {
						remote-endpoint = <&apss_funnel_in4>;
					};
				};
			};
		};

		etm@7540000 {
			compatible = "arm,coresight-etm4x", "arm,primecell";
			reg = <0 0x07540000 0 0x1000>;

			cpu = <&CPU5>;

			clocks = <&aoss_qmp>;
			clock-names = "apb_pclk";
			arm,coresight-loses-context-with-cpu;
			qcom,skip-power-up;

			out-ports {
				port {
					etm5_out: endpoint {
						remote-endpoint = <&apss_funnel_in5>;
					};
				};
			};
		};

		etm@7640000 {
			compatible = "arm,coresight-etm4x", "arm,primecell";
			reg = <0 0x07640000 0 0x1000>;

			cpu = <&CPU6>;

			clocks = <&aoss_qmp>;
			clock-names = "apb_pclk";
			arm,coresight-loses-context-with-cpu;
			qcom,skip-power-up;

			out-ports {
				port {
					etm6_out: endpoint {
						remote-endpoint = <&apss_funnel_in6>;
					};
				};
			};
		};

		etm@7740000 {
			compatible = "arm,coresight-etm4x", "arm,primecell";
			reg = <0 0x07740000 0 0x1000>;

			cpu = <&CPU7>;

			clocks = <&aoss_qmp>;
			clock-names = "apb_pclk";
			arm,coresight-loses-context-with-cpu;
			qcom,skip-power-up;

			out-ports {
				port {
					etm7_out: endpoint {
						remote-endpoint = <&apss_funnel_in7>;
					};
				};
			};
		};

		funnel@7800000 { /* APSS Funnel */
			compatible = "arm,coresight-dynamic-funnel", "arm,primecell";
			reg = <0 0x07800000 0 0x1000>;

			clocks = <&aoss_qmp>;
			clock-names = "apb_pclk";

			out-ports {
				port {
					apss_funnel_out: endpoint {
						remote-endpoint = <&apss_merge_funnel_in>;
					};
				};
			};

			in-ports {
				#address-cells = <1>;
				#size-cells = <0>;

				port@0 {
					reg = <0>;
					apss_funnel_in0: endpoint {
						remote-endpoint = <&etm0_out>;
					};
				};

				port@1 {
					reg = <1>;
					apss_funnel_in1: endpoint {
						remote-endpoint = <&etm1_out>;
					};
				};

				port@2 {
					reg = <2>;
					apss_funnel_in2: endpoint {
						remote-endpoint = <&etm2_out>;
					};
				};

				port@3 {
					reg = <3>;
					apss_funnel_in3: endpoint {
						remote-endpoint = <&etm3_out>;
					};
				};

				port@4 {
					reg = <4>;
					apss_funnel_in4: endpoint {
						remote-endpoint = <&etm4_out>;
					};
				};

				port@5 {
					reg = <5>;
					apss_funnel_in5: endpoint {
						remote-endpoint = <&etm5_out>;
					};
				};

				port@6 {
					reg = <6>;
					apss_funnel_in6: endpoint {
						remote-endpoint = <&etm6_out>;
					};
				};

				port@7 {
					reg = <7>;
					apss_funnel_in7: endpoint {
						remote-endpoint = <&etm7_out>;
					};
				};
			};
		};

		funnel@7810000 {
			compatible = "arm,coresight-dynamic-funnel", "arm,primecell";
			reg = <0 0x07810000 0 0x1000>;

			clocks = <&aoss_qmp>;
			clock-names = "apb_pclk";

			out-ports {
				port {
					apss_merge_funnel_out: endpoint {
						remote-endpoint = <&funnel1_in4>;
					};
				};
			};

			in-ports {
				port {
					apss_merge_funnel_in: endpoint {
						remote-endpoint = <&apss_funnel_out>;
					};
				};
			};
		};

<<<<<<< HEAD
=======
		sdhc_2: sdhci@8804000 {
			compatible = "qcom,sc7280-sdhci", "qcom,sdhci-msm-v5";
			status = "disabled";

			reg = <0 0x08804000 0 0x1000>;

			iommus = <&apps_smmu 0x100 0x0>;
			interrupts = <GIC_SPI 207 IRQ_TYPE_LEVEL_HIGH>,
				     <GIC_SPI 223 IRQ_TYPE_LEVEL_HIGH>;
			interrupt-names = "hc_irq", "pwr_irq";

			clocks = <&gcc GCC_SDCC2_APPS_CLK>,
				 <&gcc GCC_SDCC2_AHB_CLK>,
				 <&rpmhcc RPMH_CXO_CLK>;
			clock-names = "core", "iface", "xo";
			interconnects = <&aggre1_noc MASTER_SDCC_2 0 &mc_virt SLAVE_EBI1 0>,
					<&gem_noc MASTER_APPSS_PROC 0 &cnoc2 SLAVE_SDCC_2 0>;
			interconnect-names = "sdhc-ddr","cpu-sdhc";
			power-domains = <&rpmhpd SC7280_CX>;
			operating-points-v2 = <&sdhc2_opp_table>;

			bus-width = <4>;

			qcom,dll-config = <0x0007642c>;

			sdhc2_opp_table: opp-table {
				compatible = "operating-points-v2";

				opp-100000000 {
					opp-hz = /bits/ 64 <100000000>;
					required-opps = <&rpmhpd_opp_low_svs>;
					opp-peak-kBps = <1800000 400000>;
					opp-avg-kBps = <100000 0>;
				};

				opp-202000000 {
					opp-hz = /bits/ 64 <202000000>;
					required-opps = <&rpmhpd_opp_nom>;
					opp-peak-kBps = <5400000 1600000>;
					opp-avg-kBps = <200000 0>;
				};
			};

		};

>>>>>>> 9e62ec0e
		usb_1_hsphy: phy@88e3000 {
			compatible = "qcom,sc7280-usb-hs-phy",
				     "qcom,usb-snps-hs-7nm-phy";
			reg = <0 0x088e3000 0 0x400>;
			status = "disabled";
			#phy-cells = <0>;

			clocks = <&rpmhcc RPMH_CXO_CLK>;
			clock-names = "ref";

			resets = <&gcc GCC_QUSB2PHY_PRIM_BCR>;
		};

		usb_2_hsphy: phy@88e4000 {
			compatible = "qcom,sc7280-usb-hs-phy",
				     "qcom,usb-snps-hs-7nm-phy";
			reg = <0 0x088e4000 0 0x400>;
			status = "disabled";
			#phy-cells = <0>;

			clocks = <&rpmhcc RPMH_CXO_CLK>;
			clock-names = "ref";

			resets = <&gcc GCC_QUSB2PHY_SEC_BCR>;
		};

		usb_1_qmpphy: phy-wrapper@88e9000 {
			compatible = "qcom,sc7280-qmp-usb3-dp-phy",
				     "qcom,sm8250-qmp-usb3-dp-phy";
			reg = <0 0x088e9000 0 0x200>,
			      <0 0x088e8000 0 0x40>,
			      <0 0x088ea000 0 0x200>;
			status = "disabled";
			#address-cells = <2>;
			#size-cells = <2>;
			ranges;

			clocks = <&gcc GCC_USB3_PRIM_PHY_AUX_CLK>,
				 <&rpmhcc RPMH_CXO_CLK>,
				 <&gcc GCC_USB3_PRIM_PHY_COM_AUX_CLK>;
			clock-names = "aux", "ref_clk_src", "com_aux";

			resets = <&gcc GCC_USB3_DP_PHY_PRIM_BCR>,
				 <&gcc GCC_USB3_PHY_PRIM_BCR>;
			reset-names = "phy", "common";

			usb_1_ssphy: usb3-phy@88e9200 {
				reg = <0 0x088e9200 0 0x200>,
				      <0 0x088e9400 0 0x200>,
				      <0 0x088e9c00 0 0x400>,
				      <0 0x088e9600 0 0x200>,
				      <0 0x088e9800 0 0x200>,
				      <0 0x088e9a00 0 0x100>;
				#clock-cells = <0>;
				#phy-cells = <0>;
				clocks = <&gcc GCC_USB3_PRIM_PHY_PIPE_CLK>;
				clock-names = "pipe0";
				clock-output-names = "usb3_phy_pipe_clk_src";
			};

			dp_phy: dp-phy@88ea200 {
				reg = <0 0x088ea200 0 0x200>,
				      <0 0x088ea400 0 0x200>,
				      <0 0x088eac00 0 0x400>,
				      <0 0x088ea600 0 0x200>,
				      <0 0x088ea800 0 0x200>,
				      <0 0x088eaa00 0 0x100>;
				#phy-cells = <0>;
				#clock-cells = <1>;
				clocks = <&gcc GCC_USB3_PRIM_PHY_PIPE_CLK>;
				clock-names = "pipe0";
				clock-output-names = "usb3_phy_pipe_clk_src";
			};
		};

		usb_2: usb@8cf8800 {
			compatible = "qcom,sc7280-dwc3", "qcom,dwc3";
			reg = <0 0x08cf8800 0 0x400>;
			status = "disabled";
			#address-cells = <2>;
			#size-cells = <2>;
			ranges;
			dma-ranges;

			clocks = <&gcc GCC_CFG_NOC_USB3_SEC_AXI_CLK>,
				 <&gcc GCC_USB30_SEC_MASTER_CLK>,
				 <&gcc GCC_AGGRE_USB3_SEC_AXI_CLK>,
				 <&gcc GCC_USB30_SEC_MOCK_UTMI_CLK>,
				 <&gcc GCC_USB30_SEC_SLEEP_CLK>;
			clock-names = "cfg_noc", "core", "iface","mock_utmi",
				      "sleep";

			assigned-clocks = <&gcc GCC_USB30_SEC_MOCK_UTMI_CLK>,
					  <&gcc GCC_USB30_SEC_MASTER_CLK>;
			assigned-clock-rates = <19200000>, <200000000>;

			interrupts-extended = <&intc GIC_SPI 240 IRQ_TYPE_LEVEL_HIGH>,
				     <&pdc 13 IRQ_TYPE_EDGE_RISING>,
				     <&pdc 12 IRQ_TYPE_EDGE_RISING>;
			interrupt-names = "hs_phy_irq",
					  "dm_hs_phy_irq", "dp_hs_phy_irq";

			power-domains = <&gcc GCC_USB30_SEC_GDSC>;

			resets = <&gcc GCC_USB30_SEC_BCR>;

<<<<<<< HEAD
=======
			interconnects = <&aggre1_noc MASTER_USB2 0 &mc_virt SLAVE_EBI1 0>,
					<&gem_noc MASTER_APPSS_PROC 0 &cnoc2 SLAVE_USB2 0>;
			interconnect-names = "usb-ddr", "apps-usb";

>>>>>>> 9e62ec0e
			usb_2_dwc3: usb@8c00000 {
				compatible = "snps,dwc3";
				reg = <0 0x08c00000 0 0xe000>;
				interrupts = <GIC_SPI 242 IRQ_TYPE_LEVEL_HIGH>;
				iommus = <&apps_smmu 0xa0 0x0>;
				snps,dis_u2_susphy_quirk;
				snps,dis_enblslpm_quirk;
				phys = <&usb_2_hsphy>;
				phy-names = "usb2-phy";
				maximum-speed = "high-speed";
			};
		};

		dc_noc: interconnect@90e0000 {
			reg = <0 0x090e0000 0 0x5080>;
			compatible = "qcom,sc7280-dc-noc";
			#interconnect-cells = <2>;
			qcom,bcm-voters = <&apps_bcm_voter>;
		};

		gem_noc: interconnect@9100000 {
			reg = <0 0x9100000 0 0xe2200>;
			compatible = "qcom,sc7280-gem-noc";
			#interconnect-cells = <2>;
			qcom,bcm-voters = <&apps_bcm_voter>;
		};

		system-cache-controller@9200000 {
			compatible = "qcom,sc7280-llcc";
			reg = <0 0x09200000 0 0xd0000>, <0 0x09600000 0 0x50000>;
			reg-names = "llcc_base", "llcc_broadcast_base";
			interrupts = <GIC_SPI 582 IRQ_TYPE_LEVEL_HIGH>;
		};

		nsp_noc: interconnect@a0c0000 {
			reg = <0 0x0a0c0000 0 0x10000>;
			compatible = "qcom,sc7280-nsp-noc";
			#interconnect-cells = <2>;
			qcom,bcm-voters = <&apps_bcm_voter>;
		};

		usb_1: usb@a6f8800 {
			compatible = "qcom,sc7280-dwc3", "qcom,dwc3";
			reg = <0 0x0a6f8800 0 0x400>;
			status = "disabled";
			#address-cells = <2>;
			#size-cells = <2>;
			ranges;
			dma-ranges;

			clocks = <&gcc GCC_CFG_NOC_USB3_PRIM_AXI_CLK>,
				 <&gcc GCC_USB30_PRIM_MASTER_CLK>,
				 <&gcc GCC_AGGRE_USB3_PRIM_AXI_CLK>,
				 <&gcc GCC_USB30_PRIM_MOCK_UTMI_CLK>,
				 <&gcc GCC_USB30_PRIM_SLEEP_CLK>;
			clock-names = "cfg_noc", "core", "iface", "mock_utmi",
				      "sleep";

			assigned-clocks = <&gcc GCC_USB30_PRIM_MOCK_UTMI_CLK>,
					  <&gcc GCC_USB30_PRIM_MASTER_CLK>;
			assigned-clock-rates = <19200000>, <200000000>;

			interrupts-extended = <&intc GIC_SPI 131 IRQ_TYPE_LEVEL_HIGH>,
					      <&pdc 14 IRQ_TYPE_EDGE_BOTH>,
					      <&pdc 15 IRQ_TYPE_EDGE_BOTH>,
					      <&pdc 17 IRQ_TYPE_LEVEL_HIGH>;
			interrupt-names = "hs_phy_irq", "dp_hs_phy_irq",
					  "dm_hs_phy_irq", "ss_phy_irq";

			power-domains = <&gcc GCC_USB30_PRIM_GDSC>;

			resets = <&gcc GCC_USB30_PRIM_BCR>;

<<<<<<< HEAD
=======
			interconnects = <&aggre1_noc MASTER_USB3_0 0 &mc_virt SLAVE_EBI1 0>,
					<&gem_noc MASTER_APPSS_PROC 0 &cnoc2 SLAVE_USB3_0 0>;
			interconnect-names = "usb-ddr", "apps-usb";

>>>>>>> 9e62ec0e
			usb_1_dwc3: usb@a600000 {
				compatible = "snps,dwc3";
				reg = <0 0x0a600000 0 0xe000>;
				interrupts = <GIC_SPI 133 IRQ_TYPE_LEVEL_HIGH>;
				iommus = <&apps_smmu 0xe0 0x0>;
				snps,dis_u2_susphy_quirk;
				snps,dis_enblslpm_quirk;
				phys = <&usb_1_hsphy>, <&usb_1_ssphy>;
				phy-names = "usb2-phy", "usb3-phy";
				maximum-speed = "super-speed";
			};
		};

		videocc: clock-controller@aaf0000 {
			compatible = "qcom,sc7280-videocc";
			reg = <0 0xaaf0000 0 0x10000>;
			clocks = <&rpmhcc RPMH_CXO_CLK>,
				<&rpmhcc RPMH_CXO_CLK_A>;
			clock-names = "bi_tcxo", "bi_tcxo_ao";
			#clock-cells = <1>;
			#reset-cells = <1>;
			#power-domain-cells = <1>;
		};

		dispcc: clock-controller@af00000 {
			compatible = "qcom,sc7280-dispcc";
			reg = <0 0xaf00000 0 0x20000>;
			clocks = <&rpmhcc RPMH_CXO_CLK>,
				 <&gcc GCC_DISP_GPLL0_CLK_SRC>,
				 <0>, <0>, <0>, <0>, <0>, <0>;
			clock-names = "bi_tcxo", "gcc_disp_gpll0_clk",
				      "dsi0_phy_pll_out_byteclk",
				      "dsi0_phy_pll_out_dsiclk",
				      "dp_phy_pll_link_clk",
				      "dp_phy_pll_vco_div_clk",
				      "edp_phy_pll_link_clk",
				      "edp_phy_pll_vco_div_clk";
			#clock-cells = <1>;
			#reset-cells = <1>;
			#power-domain-cells = <1>;
		};

		pdc: interrupt-controller@b220000 {
			compatible = "qcom,sc7280-pdc", "qcom,pdc";
			reg = <0 0x0b220000 0 0x30000>;
			qcom,pdc-ranges = <0 480 40>, <40 140 14>, <54 263 1>,
					  <55 306 4>, <59 312 3>, <62 374 2>,
					  <64 434 2>, <66 438 3>, <69 86 1>,
					  <70 520 54>, <124 609 31>, <155 63 1>,
					  <156 716 12>;
			#interrupt-cells = <2>;
			interrupt-parent = <&intc>;
			interrupt-controller;
		};

		pdc_reset: reset-controller@b5e0000 {
			compatible = "qcom,sc7280-pdc-global";
			reg = <0 0x0b5e0000 0 0x20000>;
			#reset-cells = <1>;
		};

		tsens0: thermal-sensor@c263000 {
			compatible = "qcom,sc7280-tsens","qcom,tsens-v2";
			reg = <0 0x0c263000 0 0x1ff>, /* TM */
				<0 0x0c222000 0 0x1ff>; /* SROT */
			#qcom,sensors = <15>;
			interrupts = <GIC_SPI 506 IRQ_TYPE_LEVEL_HIGH>,
				     <GIC_SPI 508 IRQ_TYPE_LEVEL_HIGH>;
			interrupt-names = "uplow","critical";
			#thermal-sensor-cells = <1>;
		};

		tsens1: thermal-sensor@c265000 {
			compatible = "qcom,sc7280-tsens","qcom,tsens-v2";
			reg = <0 0x0c265000 0 0x1ff>, /* TM */
				<0 0x0c223000 0 0x1ff>; /* SROT */
			#qcom,sensors = <12>;
			interrupts = <GIC_SPI 507 IRQ_TYPE_LEVEL_HIGH>,
				     <GIC_SPI 509 IRQ_TYPE_LEVEL_HIGH>;
			interrupt-names = "uplow","critical";
			#thermal-sensor-cells = <1>;
		};

		aoss_reset: reset-controller@c2a0000 {
			compatible = "qcom,sc7280-aoss-cc", "qcom,sdm845-aoss-cc";
			reg = <0 0x0c2a0000 0 0x31000>;
			#reset-cells = <1>;
		};

		aoss_qmp: power-controller@c300000 {
			compatible = "qcom,sc7280-aoss-qmp";
			reg = <0 0x0c300000 0 0x100000>;
			interrupts-extended = <&ipcc IPCC_CLIENT_AOP
						     IPCC_MPROC_SIGNAL_GLINK_QMP
						     IRQ_TYPE_EDGE_RISING>;
			mboxes = <&ipcc IPCC_CLIENT_AOP
					IPCC_MPROC_SIGNAL_GLINK_QMP>;

			#clock-cells = <0>;
			#power-domain-cells = <1>;
		};

		spmi_bus: spmi@c440000 {
			compatible = "qcom,spmi-pmic-arb";
			reg = <0 0x0c440000 0 0x1100>,
			      <0 0x0c600000 0 0x2000000>,
			      <0 0x0e600000 0 0x100000>,
			      <0 0x0e700000 0 0xa0000>,
			      <0 0x0c40a000 0 0x26000>;
			reg-names = "core", "chnls", "obsrvr", "intr", "cnfg";
			interrupt-names = "periph_irq";
			interrupts-extended = <&pdc 1 IRQ_TYPE_LEVEL_HIGH>;
			qcom,ee = <0>;
			qcom,channel = <0>;
			#address-cells = <1>;
			#size-cells = <1>;
			interrupt-controller;
			#interrupt-cells = <4>;
		};

		tlmm: pinctrl@f100000 {
			compatible = "qcom,sc7280-pinctrl";
			reg = <0 0x0f100000 0 0x300000>;
			interrupts = <GIC_SPI 208 IRQ_TYPE_LEVEL_HIGH>;
			gpio-controller;
			#gpio-cells = <2>;
			interrupt-controller;
			#interrupt-cells = <2>;
			gpio-ranges = <&tlmm 0 0 175>;
			wakeup-parent = <&pdc>;

			qup_uart5_default: qup-uart5-default {
				pins = "gpio46", "gpio47";
				function = "qup13";
			};

			sdc1_on: sdc1-on {
				clk {
					pins = "sdc1_clk";
				};

				cmd {
					pins = "sdc1_cmd";
				};

				data {
					pins = "sdc1_data";
				};

				rclk {
					pins = "sdc1_rclk";
				};
			};

			sdc1_off: sdc1-off {
				clk {
					pins = "sdc1_clk";
					drive-strength = <2>;
					bias-bus-hold;
				};

				cmd {
					pins = "sdc1_cmd";
					drive-strength = <2>;
					bias-bus-hold;
				};

				data {
					pins = "sdc1_data";
					drive-strength = <2>;
					bias-bus-hold;
				};

				rclk {
					pins = "sdc1_rclk";
					bias-bus-hold;
				};
			};

			sdc2_on: sdc2-on {
				clk {
					pins = "sdc2_clk";
				};

				cmd {
					pins = "sdc2_cmd";
				};

				data {
					pins = "sdc2_data";
				};

				sd-cd {
					pins = "gpio91";
				};
			};

			sdc2_off: sdc2-off {
				clk {
					pins = "sdc2_clk";
					drive-strength = <2>;
					bias-bus-hold;
				};

				cmd {
					pins ="sdc2_cmd";
					drive-strength = <2>;
					bias-bus-hold;
				};

				data {
					pins ="sdc2_data";
					drive-strength = <2>;
					bias-bus-hold;
				};
			};
		};

		apps_smmu: iommu@15000000 {
			compatible = "qcom,sc7280-smmu-500", "arm,mmu-500";
			reg = <0 0x15000000 0 0x100000>;
			#iommu-cells = <2>;
			#global-interrupts = <1>;
			dma-coherent;
			interrupts = <GIC_SPI 65 IRQ_TYPE_LEVEL_HIGH>,
				     <GIC_SPI 96 IRQ_TYPE_LEVEL_HIGH>,
				     <GIC_SPI 97 IRQ_TYPE_LEVEL_HIGH>,
				     <GIC_SPI 98 IRQ_TYPE_LEVEL_HIGH>,
				     <GIC_SPI 99 IRQ_TYPE_LEVEL_HIGH>,
				     <GIC_SPI 100 IRQ_TYPE_LEVEL_HIGH>,
				     <GIC_SPI 101 IRQ_TYPE_LEVEL_HIGH>,
				     <GIC_SPI 102 IRQ_TYPE_LEVEL_HIGH>,
				     <GIC_SPI 103 IRQ_TYPE_LEVEL_HIGH>,
				     <GIC_SPI 104 IRQ_TYPE_LEVEL_HIGH>,
				     <GIC_SPI 105 IRQ_TYPE_LEVEL_HIGH>,
				     <GIC_SPI 106 IRQ_TYPE_LEVEL_HIGH>,
				     <GIC_SPI 107 IRQ_TYPE_LEVEL_HIGH>,
				     <GIC_SPI 108 IRQ_TYPE_LEVEL_HIGH>,
				     <GIC_SPI 109 IRQ_TYPE_LEVEL_HIGH>,
				     <GIC_SPI 110 IRQ_TYPE_LEVEL_HIGH>,
				     <GIC_SPI 111 IRQ_TYPE_LEVEL_HIGH>,
				     <GIC_SPI 112 IRQ_TYPE_LEVEL_HIGH>,
				     <GIC_SPI 113 IRQ_TYPE_LEVEL_HIGH>,
				     <GIC_SPI 114 IRQ_TYPE_LEVEL_HIGH>,
				     <GIC_SPI 115 IRQ_TYPE_LEVEL_HIGH>,
				     <GIC_SPI 116 IRQ_TYPE_LEVEL_HIGH>,
				     <GIC_SPI 117 IRQ_TYPE_LEVEL_HIGH>,
				     <GIC_SPI 118 IRQ_TYPE_LEVEL_HIGH>,
				     <GIC_SPI 181 IRQ_TYPE_LEVEL_HIGH>,
				     <GIC_SPI 182 IRQ_TYPE_LEVEL_HIGH>,
				     <GIC_SPI 183 IRQ_TYPE_LEVEL_HIGH>,
				     <GIC_SPI 184 IRQ_TYPE_LEVEL_HIGH>,
				     <GIC_SPI 185 IRQ_TYPE_LEVEL_HIGH>,
				     <GIC_SPI 186 IRQ_TYPE_LEVEL_HIGH>,
				     <GIC_SPI 187 IRQ_TYPE_LEVEL_HIGH>,
				     <GIC_SPI 188 IRQ_TYPE_LEVEL_HIGH>,
				     <GIC_SPI 189 IRQ_TYPE_LEVEL_HIGH>,
				     <GIC_SPI 190 IRQ_TYPE_LEVEL_HIGH>,
				     <GIC_SPI 191 IRQ_TYPE_LEVEL_HIGH>,
				     <GIC_SPI 192 IRQ_TYPE_LEVEL_HIGH>,
				     <GIC_SPI 315 IRQ_TYPE_LEVEL_HIGH>,
				     <GIC_SPI 316 IRQ_TYPE_LEVEL_HIGH>,
				     <GIC_SPI 317 IRQ_TYPE_LEVEL_HIGH>,
				     <GIC_SPI 318 IRQ_TYPE_LEVEL_HIGH>,
				     <GIC_SPI 319 IRQ_TYPE_LEVEL_HIGH>,
				     <GIC_SPI 320 IRQ_TYPE_LEVEL_HIGH>,
				     <GIC_SPI 321 IRQ_TYPE_LEVEL_HIGH>,
				     <GIC_SPI 322 IRQ_TYPE_LEVEL_HIGH>,
				     <GIC_SPI 323 IRQ_TYPE_LEVEL_HIGH>,
				     <GIC_SPI 324 IRQ_TYPE_LEVEL_HIGH>,
				     <GIC_SPI 325 IRQ_TYPE_LEVEL_HIGH>,
				     <GIC_SPI 326 IRQ_TYPE_LEVEL_HIGH>,
				     <GIC_SPI 327 IRQ_TYPE_LEVEL_HIGH>,
				     <GIC_SPI 328 IRQ_TYPE_LEVEL_HIGH>,
				     <GIC_SPI 329 IRQ_TYPE_LEVEL_HIGH>,
				     <GIC_SPI 330 IRQ_TYPE_LEVEL_HIGH>,
				     <GIC_SPI 331 IRQ_TYPE_LEVEL_HIGH>,
				     <GIC_SPI 332 IRQ_TYPE_LEVEL_HIGH>,
				     <GIC_SPI 333 IRQ_TYPE_LEVEL_HIGH>,
				     <GIC_SPI 334 IRQ_TYPE_LEVEL_HIGH>,
				     <GIC_SPI 335 IRQ_TYPE_LEVEL_HIGH>,
				     <GIC_SPI 336 IRQ_TYPE_LEVEL_HIGH>,
				     <GIC_SPI 337 IRQ_TYPE_LEVEL_HIGH>,
				     <GIC_SPI 338 IRQ_TYPE_LEVEL_HIGH>,
				     <GIC_SPI 339 IRQ_TYPE_LEVEL_HIGH>,
				     <GIC_SPI 340 IRQ_TYPE_LEVEL_HIGH>,
				     <GIC_SPI 341 IRQ_TYPE_LEVEL_HIGH>,
				     <GIC_SPI 342 IRQ_TYPE_LEVEL_HIGH>,
				     <GIC_SPI 343 IRQ_TYPE_LEVEL_HIGH>,
				     <GIC_SPI 344 IRQ_TYPE_LEVEL_HIGH>,
				     <GIC_SPI 345 IRQ_TYPE_LEVEL_HIGH>,
				     <GIC_SPI 395 IRQ_TYPE_LEVEL_HIGH>,
				     <GIC_SPI 396 IRQ_TYPE_LEVEL_HIGH>,
				     <GIC_SPI 397 IRQ_TYPE_LEVEL_HIGH>,
				     <GIC_SPI 398 IRQ_TYPE_LEVEL_HIGH>,
				     <GIC_SPI 399 IRQ_TYPE_LEVEL_HIGH>,
				     <GIC_SPI 400 IRQ_TYPE_LEVEL_HIGH>,
				     <GIC_SPI 401 IRQ_TYPE_LEVEL_HIGH>,
				     <GIC_SPI 402 IRQ_TYPE_LEVEL_HIGH>,
				     <GIC_SPI 403 IRQ_TYPE_LEVEL_HIGH>,
				     <GIC_SPI 404 IRQ_TYPE_LEVEL_HIGH>,
				     <GIC_SPI 405 IRQ_TYPE_LEVEL_HIGH>,
				     <GIC_SPI 406 IRQ_TYPE_LEVEL_HIGH>,
				     <GIC_SPI 407 IRQ_TYPE_LEVEL_HIGH>,
				     <GIC_SPI 408 IRQ_TYPE_LEVEL_HIGH>;
		};

		intc: interrupt-controller@17a00000 {
			compatible = "arm,gic-v3";
			#address-cells = <2>;
			#size-cells = <2>;
			ranges;
			#interrupt-cells = <3>;
			interrupt-controller;
			reg = <0 0x17a00000 0 0x10000>,     /* GICD */
			      <0 0x17a60000 0 0x100000>;    /* GICR * 8 */
			interrupts = <GIC_PPI 9 IRQ_TYPE_LEVEL_LOW>;

			gic-its@17a40000 {
				compatible = "arm,gic-v3-its";
				msi-controller;
				#msi-cells = <1>;
				reg = <0 0x17a40000 0 0x20000>;
				status = "disabled";
			};
		};

		watchdog@17c10000 {
			compatible = "qcom,apss-wdt-sc7280", "qcom,kpss-wdt";
			reg = <0 0x17c10000 0 0x1000>;
			clocks = <&sleep_clk>;
			interrupts = <GIC_SPI 0 IRQ_TYPE_LEVEL_HIGH>;
		};

		timer@17c20000 {
			#address-cells = <2>;
			#size-cells = <2>;
			ranges;
			compatible = "arm,armv7-timer-mem";
			reg = <0 0x17c20000 0 0x1000>;

			frame@17c21000 {
				frame-number = <0>;
				interrupts = <GIC_SPI 8 IRQ_TYPE_LEVEL_HIGH>,
					     <GIC_SPI 6 IRQ_TYPE_LEVEL_HIGH>;
				reg = <0 0x17c21000 0 0x1000>,
				      <0 0x17c22000 0 0x1000>;
			};

			frame@17c23000 {
				frame-number = <1>;
				interrupts = <GIC_SPI 9 IRQ_TYPE_LEVEL_HIGH>;
				reg = <0 0x17c23000 0 0x1000>;
				status = "disabled";
			};

			frame@17c25000 {
				frame-number = <2>;
				interrupts = <GIC_SPI 10 IRQ_TYPE_LEVEL_HIGH>;
				reg = <0 0x17c25000 0 0x1000>;
				status = "disabled";
			};

			frame@17c27000 {
				frame-number = <3>;
				interrupts = <GIC_SPI 11 IRQ_TYPE_LEVEL_HIGH>;
				reg = <0 0x17c27000 0 0x1000>;
				status = "disabled";
			};

			frame@17c29000 {
				frame-number = <4>;
				interrupts = <GIC_SPI 12 IRQ_TYPE_LEVEL_HIGH>;
				reg = <0 0x17c29000 0 0x1000>;
				status = "disabled";
			};

			frame@17c2b000 {
				frame-number = <5>;
				interrupts = <GIC_SPI 13 IRQ_TYPE_LEVEL_HIGH>;
				reg = <0 0x17c2b000 0 0x1000>;
				status = "disabled";
			};

			frame@17c2d000 {
				frame-number = <6>;
				interrupts = <GIC_SPI 14 IRQ_TYPE_LEVEL_HIGH>;
				reg = <0 0x17c2d000 0 0x1000>;
				status = "disabled";
			};
		};

		apps_rsc: rsc@18200000 {
			compatible = "qcom,rpmh-rsc";
			reg = <0 0x18200000 0 0x10000>,
			      <0 0x18210000 0 0x10000>,
			      <0 0x18220000 0 0x10000>;
			reg-names = "drv-0", "drv-1", "drv-2";
			interrupts = <GIC_SPI 3 IRQ_TYPE_LEVEL_HIGH>,
				     <GIC_SPI 4 IRQ_TYPE_LEVEL_HIGH>,
				     <GIC_SPI 5 IRQ_TYPE_LEVEL_HIGH>;
			qcom,tcs-offset = <0xd00>;
			qcom,drv-id = <2>;
			qcom,tcs-config = <ACTIVE_TCS  2>,
					  <SLEEP_TCS   3>,
					  <WAKE_TCS    3>,
					  <CONTROL_TCS 1>;

			apps_bcm_voter: bcm-voter {
				compatible = "qcom,bcm-voter";
			};

			rpmhpd: power-controller {
				compatible = "qcom,sc7280-rpmhpd";
				#power-domain-cells = <1>;
				operating-points-v2 = <&rpmhpd_opp_table>;

				rpmhpd_opp_table: opp-table {
					compatible = "operating-points-v2";

					rpmhpd_opp_ret: opp1 {
						opp-level = <RPMH_REGULATOR_LEVEL_RETENTION>;
					};

					rpmhpd_opp_low_svs: opp2 {
						opp-level = <RPMH_REGULATOR_LEVEL_LOW_SVS>;
					};

					rpmhpd_opp_svs: opp3 {
						opp-level = <RPMH_REGULATOR_LEVEL_SVS>;
					};

					rpmhpd_opp_svs_l1: opp4 {
						opp-level = <RPMH_REGULATOR_LEVEL_SVS_L1>;
					};

					rpmhpd_opp_svs_l2: opp5 {
						opp-level = <RPMH_REGULATOR_LEVEL_SVS_L2>;
					};

					rpmhpd_opp_nom: opp6 {
						opp-level = <RPMH_REGULATOR_LEVEL_NOM>;
					};

					rpmhpd_opp_nom_l1: opp7 {
						opp-level = <RPMH_REGULATOR_LEVEL_NOM_L1>;
					};

					rpmhpd_opp_turbo: opp8 {
						opp-level = <RPMH_REGULATOR_LEVEL_TURBO>;
					};

					rpmhpd_opp_turbo_l1: opp9 {
						opp-level = <RPMH_REGULATOR_LEVEL_TURBO_L1>;
					};
				};
			};

			rpmhcc: clock-controller {
				compatible = "qcom,sc7280-rpmh-clk";
				clocks = <&xo_board>;
				clock-names = "xo";
				#clock-cells = <1>;
			};
		};

		cpufreq_hw: cpufreq@18591000 {
			compatible = "qcom,cpufreq-epss";
			reg = <0 0x18591100 0 0x900>,
			      <0 0x18592100 0 0x900>,
			      <0 0x18593100 0 0x900>;
			clocks = <&rpmhcc RPMH_CXO_CLK>, <&gcc GCC_GPLL0>;
			clock-names = "xo", "alternate";
			#freq-domain-cells = <1>;
		};
	};

	thermal_zones: thermal-zones {
		cpu0-thermal {
			polling-delay-passive = <250>;
			polling-delay = <0>;

			thermal-sensors = <&tsens0 1>;

			trips {
				cpu0_alert0: trip-point0 {
					temperature = <90000>;
					hysteresis = <2000>;
					type = "passive";
				};

				cpu0_alert1: trip-point1 {
					temperature = <95000>;
					hysteresis = <2000>;
					type = "passive";
				};

				cpu0_crit: cpu-crit {
					temperature = <110000>;
					hysteresis = <0>;
					type = "critical";
				};
			};

			cooling-maps {
				map0 {
					trip = <&cpu0_alert0>;
					cooling-device = <&CPU0 THERMAL_NO_LIMIT THERMAL_NO_LIMIT>,
							 <&CPU1 THERMAL_NO_LIMIT THERMAL_NO_LIMIT>,
							 <&CPU2 THERMAL_NO_LIMIT THERMAL_NO_LIMIT>,
							 <&CPU3 THERMAL_NO_LIMIT THERMAL_NO_LIMIT>;
				};
				map1 {
					trip = <&cpu0_alert1>;
					cooling-device = <&CPU0 THERMAL_NO_LIMIT THERMAL_NO_LIMIT>,
							 <&CPU1 THERMAL_NO_LIMIT THERMAL_NO_LIMIT>,
							 <&CPU2 THERMAL_NO_LIMIT THERMAL_NO_LIMIT>,
							 <&CPU3 THERMAL_NO_LIMIT THERMAL_NO_LIMIT>;
				};
			};
		};

		cpu1-thermal {
			polling-delay-passive = <250>;
			polling-delay = <0>;

			thermal-sensors = <&tsens0 2>;

			trips {
				cpu1_alert0: trip-point0 {
					temperature = <90000>;
					hysteresis = <2000>;
					type = "passive";
				};

				cpu1_alert1: trip-point1 {
					temperature = <95000>;
					hysteresis = <2000>;
					type = "passive";
				};

				cpu1_crit: cpu-crit {
					temperature = <110000>;
					hysteresis = <0>;
					type = "critical";
				};
			};

			cooling-maps {
				map0 {
					trip = <&cpu1_alert0>;
					cooling-device = <&CPU0 THERMAL_NO_LIMIT THERMAL_NO_LIMIT>,
							 <&CPU1 THERMAL_NO_LIMIT THERMAL_NO_LIMIT>,
							 <&CPU2 THERMAL_NO_LIMIT THERMAL_NO_LIMIT>,
							 <&CPU3 THERMAL_NO_LIMIT THERMAL_NO_LIMIT>;
				};
				map1 {
					trip = <&cpu1_alert1>;
					cooling-device = <&CPU0 THERMAL_NO_LIMIT THERMAL_NO_LIMIT>,
							 <&CPU1 THERMAL_NO_LIMIT THERMAL_NO_LIMIT>,
							 <&CPU2 THERMAL_NO_LIMIT THERMAL_NO_LIMIT>,
							 <&CPU3 THERMAL_NO_LIMIT THERMAL_NO_LIMIT>;
				};
			};
		};

		cpu2-thermal {
			polling-delay-passive = <250>;
			polling-delay = <0>;

			thermal-sensors = <&tsens0 3>;

			trips {
				cpu2_alert0: trip-point0 {
					temperature = <90000>;
					hysteresis = <2000>;
					type = "passive";
				};

				cpu2_alert1: trip-point1 {
					temperature = <95000>;
					hysteresis = <2000>;
					type = "passive";
				};

				cpu2_crit: cpu-crit {
					temperature = <110000>;
					hysteresis = <0>;
					type = "critical";
				};
			};

			cooling-maps {
				map0 {
					trip = <&cpu2_alert0>;
					cooling-device = <&CPU0 THERMAL_NO_LIMIT THERMAL_NO_LIMIT>,
							 <&CPU1 THERMAL_NO_LIMIT THERMAL_NO_LIMIT>,
							 <&CPU2 THERMAL_NO_LIMIT THERMAL_NO_LIMIT>,
							 <&CPU3 THERMAL_NO_LIMIT THERMAL_NO_LIMIT>;
				};
				map1 {
					trip = <&cpu2_alert1>;
					cooling-device = <&CPU0 THERMAL_NO_LIMIT THERMAL_NO_LIMIT>,
							 <&CPU1 THERMAL_NO_LIMIT THERMAL_NO_LIMIT>,
							 <&CPU2 THERMAL_NO_LIMIT THERMAL_NO_LIMIT>,
							 <&CPU3 THERMAL_NO_LIMIT THERMAL_NO_LIMIT>;
				};
			};
		};

		cpu3-thermal {
			polling-delay-passive = <250>;
			polling-delay = <0>;

			thermal-sensors = <&tsens0 4>;

			trips {
				cpu3_alert0: trip-point0 {
					temperature = <90000>;
					hysteresis = <2000>;
					type = "passive";
				};

				cpu3_alert1: trip-point1 {
					temperature = <95000>;
					hysteresis = <2000>;
					type = "passive";
				};

				cpu3_crit: cpu-crit {
					temperature = <110000>;
					hysteresis = <0>;
					type = "critical";
				};
			};

			cooling-maps {
				map0 {
					trip = <&cpu3_alert0>;
					cooling-device = <&CPU0 THERMAL_NO_LIMIT THERMAL_NO_LIMIT>,
							 <&CPU1 THERMAL_NO_LIMIT THERMAL_NO_LIMIT>,
							 <&CPU2 THERMAL_NO_LIMIT THERMAL_NO_LIMIT>,
							 <&CPU3 THERMAL_NO_LIMIT THERMAL_NO_LIMIT>;
				};
				map1 {
					trip = <&cpu3_alert1>;
					cooling-device = <&CPU0 THERMAL_NO_LIMIT THERMAL_NO_LIMIT>,
							 <&CPU1 THERMAL_NO_LIMIT THERMAL_NO_LIMIT>,
							 <&CPU2 THERMAL_NO_LIMIT THERMAL_NO_LIMIT>,
							 <&CPU3 THERMAL_NO_LIMIT THERMAL_NO_LIMIT>;
				};
			};
		};

		cpu4-thermal {
			polling-delay-passive = <250>;
			polling-delay = <0>;

			thermal-sensors = <&tsens0 7>;

			trips {
				cpu4_alert0: trip-point0 {
					temperature = <90000>;
					hysteresis = <2000>;
					type = "passive";
				};

				cpu4_alert1: trip-point1 {
					temperature = <95000>;
					hysteresis = <2000>;
					type = "passive";
				};

				cpu4_crit: cpu-crit {
					temperature = <110000>;
					hysteresis = <0>;
					type = "critical";
				};
			};

			cooling-maps {
				map0 {
					trip = <&cpu4_alert0>;
					cooling-device = <&CPU4 THERMAL_NO_LIMIT THERMAL_NO_LIMIT>,
							 <&CPU5 THERMAL_NO_LIMIT THERMAL_NO_LIMIT>,
							 <&CPU6 THERMAL_NO_LIMIT THERMAL_NO_LIMIT>,
							 <&CPU7 THERMAL_NO_LIMIT THERMAL_NO_LIMIT>;
				};
				map1 {
					trip = <&cpu4_alert1>;
					cooling-device = <&CPU4 THERMAL_NO_LIMIT THERMAL_NO_LIMIT>,
							 <&CPU5 THERMAL_NO_LIMIT THERMAL_NO_LIMIT>,
							 <&CPU6 THERMAL_NO_LIMIT THERMAL_NO_LIMIT>,
							 <&CPU7 THERMAL_NO_LIMIT THERMAL_NO_LIMIT>;
				};
			};
		};

		cpu5-thermal {
			polling-delay-passive = <250>;
			polling-delay = <0>;

			thermal-sensors = <&tsens0 8>;

			trips {
				cpu5_alert0: trip-point0 {
					temperature = <90000>;
					hysteresis = <2000>;
					type = "passive";
				};

				cpu5_alert1: trip-point1 {
					temperature = <95000>;
					hysteresis = <2000>;
					type = "passive";
				};

				cpu5_crit: cpu-crit {
					temperature = <110000>;
					hysteresis = <0>;
					type = "critical";
				};
			};

			cooling-maps {
				map0 {
					trip = <&cpu5_alert0>;
					cooling-device = <&CPU4 THERMAL_NO_LIMIT THERMAL_NO_LIMIT>,
							 <&CPU5 THERMAL_NO_LIMIT THERMAL_NO_LIMIT>,
							 <&CPU6 THERMAL_NO_LIMIT THERMAL_NO_LIMIT>,
							 <&CPU7 THERMAL_NO_LIMIT THERMAL_NO_LIMIT>;
				};
				map1 {
					trip = <&cpu5_alert1>;
					cooling-device = <&CPU4 THERMAL_NO_LIMIT THERMAL_NO_LIMIT>,
							 <&CPU5 THERMAL_NO_LIMIT THERMAL_NO_LIMIT>,
							 <&CPU6 THERMAL_NO_LIMIT THERMAL_NO_LIMIT>,
							 <&CPU7 THERMAL_NO_LIMIT THERMAL_NO_LIMIT>;
				};
			};
		};

		cpu6-thermal {
			polling-delay-passive = <250>;
			polling-delay = <0>;

			thermal-sensors = <&tsens0 9>;

			trips {
				cpu6_alert0: trip-point0 {
					temperature = <90000>;
					hysteresis = <2000>;
					type = "passive";
				};

				cpu6_alert1: trip-point1 {
					temperature = <95000>;
					hysteresis = <2000>;
					type = "passive";
				};

				cpu6_crit: cpu-crit {
					temperature = <110000>;
					hysteresis = <0>;
					type = "critical";
				};
			};

			cooling-maps {
				map0 {
					trip = <&cpu6_alert0>;
					cooling-device = <&CPU4 THERMAL_NO_LIMIT THERMAL_NO_LIMIT>,
							 <&CPU5 THERMAL_NO_LIMIT THERMAL_NO_LIMIT>,
							 <&CPU6 THERMAL_NO_LIMIT THERMAL_NO_LIMIT>,
							 <&CPU7 THERMAL_NO_LIMIT THERMAL_NO_LIMIT>;
				};
				map1 {
					trip = <&cpu6_alert1>;
					cooling-device = <&CPU4 THERMAL_NO_LIMIT THERMAL_NO_LIMIT>,
							 <&CPU5 THERMAL_NO_LIMIT THERMAL_NO_LIMIT>,
							 <&CPU6 THERMAL_NO_LIMIT THERMAL_NO_LIMIT>,
							 <&CPU7 THERMAL_NO_LIMIT THERMAL_NO_LIMIT>;
				};
			};
		};

		cpu7-thermal {
			polling-delay-passive = <250>;
			polling-delay = <0>;

			thermal-sensors = <&tsens0 10>;

			trips {
				cpu7_alert0: trip-point0 {
					temperature = <90000>;
					hysteresis = <2000>;
					type = "passive";
				};

				cpu7_alert1: trip-point1 {
					temperature = <95000>;
					hysteresis = <2000>;
					type = "passive";
				};

				cpu7_crit: cpu-crit {
					temperature = <110000>;
					hysteresis = <0>;
					type = "critical";
				};
			};

			cooling-maps {
				map0 {
					trip = <&cpu7_alert0>;
					cooling-device = <&CPU4 THERMAL_NO_LIMIT THERMAL_NO_LIMIT>,
							 <&CPU5 THERMAL_NO_LIMIT THERMAL_NO_LIMIT>,
							 <&CPU6 THERMAL_NO_LIMIT THERMAL_NO_LIMIT>,
							 <&CPU7 THERMAL_NO_LIMIT THERMAL_NO_LIMIT>;
				};
				map1 {
					trip = <&cpu7_alert1>;
					cooling-device = <&CPU4 THERMAL_NO_LIMIT THERMAL_NO_LIMIT>,
							 <&CPU5 THERMAL_NO_LIMIT THERMAL_NO_LIMIT>,
							 <&CPU6 THERMAL_NO_LIMIT THERMAL_NO_LIMIT>,
							 <&CPU7 THERMAL_NO_LIMIT THERMAL_NO_LIMIT>;
				};
			};
		};

		cpu8-thermal {
			polling-delay-passive = <250>;
			polling-delay = <0>;

			thermal-sensors = <&tsens0 11>;

			trips {
				cpu8_alert0: trip-point0 {
					temperature = <90000>;
					hysteresis = <2000>;
					type = "passive";
				};

				cpu8_alert1: trip-point1 {
					temperature = <95000>;
					hysteresis = <2000>;
					type = "passive";
				};

				cpu8_crit: cpu-crit {
					temperature = <110000>;
					hysteresis = <0>;
					type = "critical";
				};
			};

			cooling-maps {
				map0 {
					trip = <&cpu8_alert0>;
					cooling-device = <&CPU4 THERMAL_NO_LIMIT THERMAL_NO_LIMIT>,
							 <&CPU5 THERMAL_NO_LIMIT THERMAL_NO_LIMIT>,
							 <&CPU6 THERMAL_NO_LIMIT THERMAL_NO_LIMIT>,
							 <&CPU7 THERMAL_NO_LIMIT THERMAL_NO_LIMIT>;
				};
				map1 {
					trip = <&cpu8_alert1>;
					cooling-device = <&CPU4 THERMAL_NO_LIMIT THERMAL_NO_LIMIT>,
							 <&CPU5 THERMAL_NO_LIMIT THERMAL_NO_LIMIT>,
							 <&CPU6 THERMAL_NO_LIMIT THERMAL_NO_LIMIT>,
							 <&CPU7 THERMAL_NO_LIMIT THERMAL_NO_LIMIT>;
				};
			};
		};

		cpu9-thermal {
			polling-delay-passive = <250>;
			polling-delay = <0>;

			thermal-sensors = <&tsens0 12>;

			trips {
				cpu9_alert0: trip-point0 {
					temperature = <90000>;
					hysteresis = <2000>;
					type = "passive";
				};

				cpu9_alert1: trip-point1 {
					temperature = <95000>;
					hysteresis = <2000>;
					type = "passive";
				};

				cpu9_crit: cpu-crit {
					temperature = <110000>;
					hysteresis = <0>;
					type = "critical";
				};
			};

			cooling-maps {
				map0 {
					trip = <&cpu9_alert0>;
					cooling-device = <&CPU4 THERMAL_NO_LIMIT THERMAL_NO_LIMIT>,
							 <&CPU5 THERMAL_NO_LIMIT THERMAL_NO_LIMIT>,
							 <&CPU6 THERMAL_NO_LIMIT THERMAL_NO_LIMIT>,
							 <&CPU7 THERMAL_NO_LIMIT THERMAL_NO_LIMIT>;
				};
				map1 {
					trip = <&cpu9_alert1>;
					cooling-device = <&CPU4 THERMAL_NO_LIMIT THERMAL_NO_LIMIT>,
							 <&CPU5 THERMAL_NO_LIMIT THERMAL_NO_LIMIT>,
							 <&CPU6 THERMAL_NO_LIMIT THERMAL_NO_LIMIT>,
							 <&CPU7 THERMAL_NO_LIMIT THERMAL_NO_LIMIT>;
				};
			};
		};

		cpu10-thermal {
			polling-delay-passive = <250>;
			polling-delay = <0>;

			thermal-sensors = <&tsens0 13>;

			trips {
				cpu10_alert0: trip-point0 {
					temperature = <90000>;
					hysteresis = <2000>;
					type = "passive";
				};

				cpu10_alert1: trip-point1 {
					temperature = <95000>;
					hysteresis = <2000>;
					type = "passive";
				};

				cpu10_crit: cpu-crit {
					temperature = <110000>;
					hysteresis = <0>;
					type = "critical";
				};
			};

			cooling-maps {
				map0 {
					trip = <&cpu10_alert0>;
					cooling-device = <&CPU4 THERMAL_NO_LIMIT THERMAL_NO_LIMIT>,
							 <&CPU5 THERMAL_NO_LIMIT THERMAL_NO_LIMIT>,
							 <&CPU6 THERMAL_NO_LIMIT THERMAL_NO_LIMIT>,
							 <&CPU7 THERMAL_NO_LIMIT THERMAL_NO_LIMIT>;
				};
				map1 {
					trip = <&cpu10_alert1>;
					cooling-device = <&CPU4 THERMAL_NO_LIMIT THERMAL_NO_LIMIT>,
							 <&CPU5 THERMAL_NO_LIMIT THERMAL_NO_LIMIT>,
							 <&CPU6 THERMAL_NO_LIMIT THERMAL_NO_LIMIT>,
							 <&CPU7 THERMAL_NO_LIMIT THERMAL_NO_LIMIT>;
				};
			};
		};

		cpu11-thermal {
			polling-delay-passive = <250>;
			polling-delay = <0>;

			thermal-sensors = <&tsens0 14>;

			trips {
				cpu11_alert0: trip-point0 {
					temperature = <90000>;
					hysteresis = <2000>;
					type = "passive";
				};

				cpu11_alert1: trip-point1 {
					temperature = <95000>;
					hysteresis = <2000>;
					type = "passive";
				};

				cpu11_crit: cpu-crit {
					temperature = <110000>;
					hysteresis = <0>;
					type = "critical";
				};
			};

			cooling-maps {
				map0 {
					trip = <&cpu11_alert0>;
					cooling-device = <&CPU4 THERMAL_NO_LIMIT THERMAL_NO_LIMIT>,
							 <&CPU5 THERMAL_NO_LIMIT THERMAL_NO_LIMIT>,
							 <&CPU6 THERMAL_NO_LIMIT THERMAL_NO_LIMIT>,
							 <&CPU7 THERMAL_NO_LIMIT THERMAL_NO_LIMIT>;
				};
				map1 {
					trip = <&cpu11_alert1>;
					cooling-device = <&CPU4 THERMAL_NO_LIMIT THERMAL_NO_LIMIT>,
							 <&CPU5 THERMAL_NO_LIMIT THERMAL_NO_LIMIT>,
							 <&CPU6 THERMAL_NO_LIMIT THERMAL_NO_LIMIT>,
							 <&CPU7 THERMAL_NO_LIMIT THERMAL_NO_LIMIT>;
				};
			};
		};

		aoss0-thermal {
			polling-delay-passive = <0>;
			polling-delay = <0>;

			thermal-sensors = <&tsens0 0>;

			trips {
				aoss0_alert0: trip-point0 {
					temperature = <90000>;
					hysteresis = <2000>;
					type = "hot";
				};

				aoss0_crit: aoss0-crit {
					temperature = <110000>;
					hysteresis = <0>;
					type = "critical";
				};
			};
		};

		aoss1-thermal {
			polling-delay-passive = <0>;
			polling-delay = <0>;

			thermal-sensors = <&tsens1 0>;

			trips {
				aoss1_alert0: trip-point0 {
					temperature = <90000>;
					hysteresis = <2000>;
					type = "hot";
				};

				aoss1_crit: aoss1-crit {
					temperature = <110000>;
					hysteresis = <0>;
					type = "critical";
				};
			};
		};

		cpuss0-thermal {
			polling-delay-passive = <0>;
			polling-delay = <0>;

			thermal-sensors = <&tsens0 5>;

			trips {
				cpuss0_alert0: trip-point0 {
					temperature = <90000>;
					hysteresis = <2000>;
					type = "hot";
				};
				cpuss0_crit: cluster0-crit {
					temperature = <110000>;
					hysteresis = <0>;
					type = "critical";
				};
			};
		};

		cpuss1-thermal {
			polling-delay-passive = <0>;
			polling-delay = <0>;

			thermal-sensors = <&tsens0 6>;

			trips {
				cpuss1_alert0: trip-point0 {
					temperature = <90000>;
					hysteresis = <2000>;
					type = "hot";
				};
				cpuss1_crit: cluster0-crit {
					temperature = <110000>;
					hysteresis = <0>;
					type = "critical";
				};
			};
		};

		gpuss0-thermal {
			polling-delay-passive = <0>;
			polling-delay = <0>;

			thermal-sensors = <&tsens1 1>;

			trips {
				gpuss0_alert0: trip-point0 {
					temperature = <90000>;
					hysteresis = <2000>;
					type = "hot";
				};

				gpuss0_crit: gpuss0-crit {
					temperature = <110000>;
					hysteresis = <0>;
					type = "critical";
				};
			};
		};

		gpuss1-thermal {
			polling-delay-passive = <0>;
			polling-delay = <0>;

			thermal-sensors = <&tsens1 2>;

			trips {
				gpuss1_alert0: trip-point0 {
					temperature = <90000>;
					hysteresis = <2000>;
					type = "hot";
				};

				gpuss1_crit: gpuss1-crit {
					temperature = <110000>;
					hysteresis = <0>;
					type = "critical";
				};
			};
		};

		nspss0-thermal {
			polling-delay-passive = <0>;
			polling-delay = <0>;

			thermal-sensors = <&tsens1 3>;

			trips {
				nspss0_alert0: trip-point0 {
					temperature = <90000>;
					hysteresis = <2000>;
					type = "hot";
				};

				nspss0_crit: nspss0-crit {
					temperature = <110000>;
					hysteresis = <0>;
					type = "critical";
				};
			};
		};

		nspss1-thermal {
			polling-delay-passive = <0>;
			polling-delay = <0>;

			thermal-sensors = <&tsens1 4>;

			trips {
				nspss1_alert0: trip-point0 {
					temperature = <90000>;
					hysteresis = <2000>;
					type = "hot";
				};

				nspss1_crit: nspss1-crit {
					temperature = <110000>;
					hysteresis = <0>;
					type = "critical";
				};
			};
		};

		video-thermal {
			polling-delay-passive = <0>;
			polling-delay = <0>;

			thermal-sensors = <&tsens1 5>;

			trips {
				video_alert0: trip-point0 {
					temperature = <90000>;
					hysteresis = <2000>;
					type = "hot";
				};

				video_crit: video-crit {
					temperature = <110000>;
					hysteresis = <0>;
					type = "critical";
				};
			};
		};

		ddr-thermal {
			polling-delay-passive = <0>;
			polling-delay = <0>;

			thermal-sensors = <&tsens1 6>;

			trips {
				ddr_alert0: trip-point0 {
					temperature = <90000>;
					hysteresis = <2000>;
					type = "hot";
				};

				ddr_crit: ddr-crit {
					temperature = <110000>;
					hysteresis = <0>;
					type = "critical";
				};
			};
		};

		mdmss0-thermal {
			polling-delay-passive = <0>;
			polling-delay = <0>;

			thermal-sensors = <&tsens1 7>;

			trips {
				mdmss0_alert0: trip-point0 {
					temperature = <90000>;
					hysteresis = <2000>;
					type = "hot";
				};

				mdmss0_crit: mdmss0-crit {
					temperature = <110000>;
					hysteresis = <0>;
					type = "critical";
				};
			};
		};

		mdmss1-thermal {
			polling-delay-passive = <0>;
			polling-delay = <0>;

			thermal-sensors = <&tsens1 8>;

			trips {
				mdmss1_alert0: trip-point0 {
					temperature = <90000>;
					hysteresis = <2000>;
					type = "hot";
				};

				mdmss1_crit: mdmss1-crit {
					temperature = <110000>;
					hysteresis = <0>;
					type = "critical";
				};
			};
		};

		mdmss2-thermal {
			polling-delay-passive = <0>;
			polling-delay = <0>;

			thermal-sensors = <&tsens1 9>;

			trips {
				mdmss2_alert0: trip-point0 {
					temperature = <90000>;
					hysteresis = <2000>;
					type = "hot";
				};

				mdmss2_crit: mdmss2-crit {
					temperature = <110000>;
					hysteresis = <0>;
					type = "critical";
				};
			};
		};

		mdmss3-thermal {
			polling-delay-passive = <0>;
			polling-delay = <0>;

			thermal-sensors = <&tsens1 10>;

			trips {
				mdmss3_alert0: trip-point0 {
					temperature = <90000>;
					hysteresis = <2000>;
					type = "hot";
				};

				mdmss3_crit: mdmss3-crit {
					temperature = <110000>;
					hysteresis = <0>;
					type = "critical";
				};
			};
		};

		camera0-thermal {
			polling-delay-passive = <0>;
			polling-delay = <0>;

			thermal-sensors = <&tsens1 11>;

			trips {
				camera0_alert0: trip-point0 {
					temperature = <90000>;
					hysteresis = <2000>;
					type = "hot";
				};

				camera0_crit: camera0-crit {
					temperature = <110000>;
					hysteresis = <0>;
					type = "critical";
				};
			};
		};
	};

	timer {
		compatible = "arm,armv8-timer";
		interrupts = <GIC_PPI 13 IRQ_TYPE_LEVEL_LOW>,
			     <GIC_PPI 14 IRQ_TYPE_LEVEL_LOW>,
			     <GIC_PPI 11 IRQ_TYPE_LEVEL_LOW>,
			     <GIC_PPI 10 IRQ_TYPE_LEVEL_LOW>;
	};
};<|MERGE_RESOLUTION|>--- conflicted
+++ resolved
@@ -1150,8 +1150,6 @@
 			};
 		};
 
-<<<<<<< HEAD
-=======
 		sdhc_2: sdhci@8804000 {
 			compatible = "qcom,sc7280-sdhci", "qcom,sdhci-msm-v5";
 			status = "disabled";
@@ -1197,7 +1195,6 @@
 
 		};
 
->>>>>>> 9e62ec0e
 		usb_1_hsphy: phy@88e3000 {
 			compatible = "qcom,sc7280-usb-hs-phy",
 				     "qcom,usb-snps-hs-7nm-phy";
@@ -1304,13 +1301,10 @@
 
 			resets = <&gcc GCC_USB30_SEC_BCR>;
 
-<<<<<<< HEAD
-=======
 			interconnects = <&aggre1_noc MASTER_USB2 0 &mc_virt SLAVE_EBI1 0>,
 					<&gem_noc MASTER_APPSS_PROC 0 &cnoc2 SLAVE_USB2 0>;
 			interconnect-names = "usb-ddr", "apps-usb";
 
->>>>>>> 9e62ec0e
 			usb_2_dwc3: usb@8c00000 {
 				compatible = "snps,dwc3";
 				reg = <0 0x08c00000 0 0xe000>;
@@ -1384,13 +1378,10 @@
 
 			resets = <&gcc GCC_USB30_PRIM_BCR>;
 
-<<<<<<< HEAD
-=======
 			interconnects = <&aggre1_noc MASTER_USB3_0 0 &mc_virt SLAVE_EBI1 0>,
 					<&gem_noc MASTER_APPSS_PROC 0 &cnoc2 SLAVE_USB3_0 0>;
 			interconnect-names = "usb-ddr", "apps-usb";
 
->>>>>>> 9e62ec0e
 			usb_1_dwc3: usb@a600000 {
 				compatible = "snps,dwc3";
 				reg = <0 0x0a600000 0 0xe000>;
