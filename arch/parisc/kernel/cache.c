/*
 * This file is subject to the terms and conditions of the GNU General Public
 * License.  See the file "COPYING" in the main directory of this archive
 * for more details.
 *
 * Copyright (C) 1999-2006 Helge Deller <deller@gmx.de> (07-13-1999)
 * Copyright (C) 1999 SuSE GmbH Nuernberg
 * Copyright (C) 2000 Philipp Rumpf (prumpf@tux.org)
 *
 * Cache and TLB management
 *
 */
 
#include <linux/init.h>
#include <linux/kernel.h>
#include <linux/mm.h>
#include <linux/module.h>
#include <linux/seq_file.h>
#include <linux/pagemap.h>
#include <linux/sched.h>
#include <linux/sched/mm.h>
#include <asm/pdc.h>
#include <asm/cache.h>
#include <asm/cacheflush.h>
#include <asm/tlbflush.h>
#include <asm/page.h>
#include <asm/pgalloc.h>
#include <asm/processor.h>
#include <asm/sections.h>
#include <asm/shmparam.h>

int split_tlb __read_mostly;
int dcache_stride __read_mostly;
int icache_stride __read_mostly;
EXPORT_SYMBOL(dcache_stride);

void flush_dcache_page_asm(unsigned long phys_addr, unsigned long vaddr);
EXPORT_SYMBOL(flush_dcache_page_asm);
void flush_icache_page_asm(unsigned long phys_addr, unsigned long vaddr);


/* On some machines (e.g. ones with the Merced bus), there can be
 * only a single PxTLB broadcast at a time; this must be guaranteed
 * by software.  We put a spinlock around all TLB flushes  to
 * ensure this.
 */
DEFINE_SPINLOCK(pa_tlb_lock);

struct pdc_cache_info cache_info __read_mostly;
#ifndef CONFIG_PA20
static struct pdc_btlb_info btlb_info __read_mostly;
#endif

#ifdef CONFIG_SMP
void
flush_data_cache(void)
{
	on_each_cpu(flush_data_cache_local, NULL, 1);
}
void 
flush_instruction_cache(void)
{
	on_each_cpu(flush_instruction_cache_local, NULL, 1);
}
#endif

void
flush_cache_all_local(void)
{
	flush_instruction_cache_local(NULL);
	flush_data_cache_local(NULL);
}
EXPORT_SYMBOL(flush_cache_all_local);

/* Virtual address of pfn.  */
#define pfn_va(pfn)	__va(PFN_PHYS(pfn))

void
update_mmu_cache(struct vm_area_struct *vma, unsigned long address, pte_t *ptep)
{
	unsigned long pfn = pte_pfn(*ptep);
	struct page *page;

	/* We don't have pte special.  As a result, we can be called with
	   an invalid pfn and we don't need to flush the kernel dcache page.
	   This occurs with FireGL card in C8000.  */
	if (!pfn_valid(pfn))
		return;

	page = pfn_to_page(pfn);
	if (page_mapping(page) && test_bit(PG_dcache_dirty, &page->flags)) {
		flush_kernel_dcache_page_addr(pfn_va(pfn));
		clear_bit(PG_dcache_dirty, &page->flags);
	} else if (parisc_requires_coherency())
		flush_kernel_dcache_page_addr(pfn_va(pfn));
}

void
show_cache_info(struct seq_file *m)
{
	char buf[32];

	seq_printf(m, "I-cache\t\t: %ld KB\n", 
		cache_info.ic_size/1024 );
	if (cache_info.dc_loop != 1)
		snprintf(buf, 32, "%lu-way associative", cache_info.dc_loop);
	seq_printf(m, "D-cache\t\t: %ld KB (%s%s, %s)\n",
		cache_info.dc_size/1024,
		(cache_info.dc_conf.cc_wt ? "WT":"WB"),
		(cache_info.dc_conf.cc_sh ? ", shared I/D":""),
		((cache_info.dc_loop == 1) ? "direct mapped" : buf));
	seq_printf(m, "ITLB entries\t: %ld\n" "DTLB entries\t: %ld%s\n",
		cache_info.it_size,
		cache_info.dt_size,
		cache_info.dt_conf.tc_sh ? " - shared with ITLB":""
	);
		
#ifndef CONFIG_PA20
	/* BTLB - Block TLB */
	if (btlb_info.max_size==0) {
		seq_printf(m, "BTLB\t\t: not supported\n" );
	} else {
		seq_printf(m, 
		"BTLB fixed\t: max. %d pages, pagesize=%d (%dMB)\n"
		"BTLB fix-entr.\t: %d instruction, %d data (%d combined)\n"
		"BTLB var-entr.\t: %d instruction, %d data (%d combined)\n",
		btlb_info.max_size, (int)4096,
		btlb_info.max_size>>8,
		btlb_info.fixed_range_info.num_i,
		btlb_info.fixed_range_info.num_d,
		btlb_info.fixed_range_info.num_comb, 
		btlb_info.variable_range_info.num_i,
		btlb_info.variable_range_info.num_d,
		btlb_info.variable_range_info.num_comb
		);
	}
#endif
}

void __init 
parisc_cache_init(void)
{
	if (pdc_cache_info(&cache_info) < 0)
		panic("parisc_cache_init: pdc_cache_info failed");

#if 0
	printk("ic_size %lx dc_size %lx it_size %lx\n",
		cache_info.ic_size,
		cache_info.dc_size,
		cache_info.it_size);

	printk("DC  base 0x%lx stride 0x%lx count 0x%lx loop 0x%lx\n",
		cache_info.dc_base,
		cache_info.dc_stride,
		cache_info.dc_count,
		cache_info.dc_loop);

	printk("dc_conf = 0x%lx  alias %d blk %d line %d shift %d\n",
		*(unsigned long *) (&cache_info.dc_conf),
		cache_info.dc_conf.cc_alias,
		cache_info.dc_conf.cc_block,
		cache_info.dc_conf.cc_line,
		cache_info.dc_conf.cc_shift);
	printk("	wt %d sh %d cst %d hv %d\n",
		cache_info.dc_conf.cc_wt,
		cache_info.dc_conf.cc_sh,
		cache_info.dc_conf.cc_cst,
		cache_info.dc_conf.cc_hv);

	printk("IC  base 0x%lx stride 0x%lx count 0x%lx loop 0x%lx\n",
		cache_info.ic_base,
		cache_info.ic_stride,
		cache_info.ic_count,
		cache_info.ic_loop);

	printk("IT  base 0x%lx stride 0x%lx count 0x%lx loop 0x%lx off_base 0x%lx off_stride 0x%lx off_count 0x%lx\n",
		cache_info.it_sp_base,
		cache_info.it_sp_stride,
		cache_info.it_sp_count,
		cache_info.it_loop,
		cache_info.it_off_base,
		cache_info.it_off_stride,
		cache_info.it_off_count);

	printk("DT  base 0x%lx stride 0x%lx count 0x%lx loop 0x%lx off_base 0x%lx off_stride 0x%lx off_count 0x%lx\n",
		cache_info.dt_sp_base,
		cache_info.dt_sp_stride,
		cache_info.dt_sp_count,
		cache_info.dt_loop,
		cache_info.dt_off_base,
		cache_info.dt_off_stride,
		cache_info.dt_off_count);

	printk("ic_conf = 0x%lx  alias %d blk %d line %d shift %d\n",
		*(unsigned long *) (&cache_info.ic_conf),
		cache_info.ic_conf.cc_alias,
		cache_info.ic_conf.cc_block,
		cache_info.ic_conf.cc_line,
		cache_info.ic_conf.cc_shift);
	printk("	wt %d sh %d cst %d hv %d\n",
		cache_info.ic_conf.cc_wt,
		cache_info.ic_conf.cc_sh,
		cache_info.ic_conf.cc_cst,
		cache_info.ic_conf.cc_hv);

	printk("D-TLB conf: sh %d page %d cst %d aid %d sr %d\n",
		cache_info.dt_conf.tc_sh,
		cache_info.dt_conf.tc_page,
		cache_info.dt_conf.tc_cst,
		cache_info.dt_conf.tc_aid,
		cache_info.dt_conf.tc_sr);

	printk("I-TLB conf: sh %d page %d cst %d aid %d sr %d\n",
		cache_info.it_conf.tc_sh,
		cache_info.it_conf.tc_page,
		cache_info.it_conf.tc_cst,
		cache_info.it_conf.tc_aid,
		cache_info.it_conf.tc_sr);
#endif

	split_tlb = 0;
	if (cache_info.dt_conf.tc_sh == 0 || cache_info.dt_conf.tc_sh == 2) {
		if (cache_info.dt_conf.tc_sh == 2)
			printk(KERN_WARNING "Unexpected TLB configuration. "
			"Will flush I/D separately (could be optimized).\n");

		split_tlb = 1;
	}

	/* "New and Improved" version from Jim Hull 
	 *	(1 << (cc_block-1)) * (cc_line << (4 + cnf.cc_shift))
	 * The following CAFL_STRIDE is an optimized version, see
	 * http://lists.parisc-linux.org/pipermail/parisc-linux/2004-June/023625.html
	 * http://lists.parisc-linux.org/pipermail/parisc-linux/2004-June/023671.html
	 */
#define CAFL_STRIDE(cnf) (cnf.cc_line << (3 + cnf.cc_block + cnf.cc_shift))
	dcache_stride = CAFL_STRIDE(cache_info.dc_conf);
	icache_stride = CAFL_STRIDE(cache_info.ic_conf);
#undef CAFL_STRIDE

#ifndef CONFIG_PA20
	if (pdc_btlb_info(&btlb_info) < 0) {
		memset(&btlb_info, 0, sizeof btlb_info);
	}
#endif

	if ((boot_cpu_data.pdc.capabilities & PDC_MODEL_NVA_MASK) ==
						PDC_MODEL_NVA_UNSUPPORTED) {
		printk(KERN_WARNING "parisc_cache_init: Only equivalent aliasing supported!\n");
#if 0
		panic("SMP kernel required to avoid non-equivalent aliasing");
#endif
	}
}

void disable_sr_hashing(void)
{
	int srhash_type, retval;
	unsigned long space_bits;

	switch (boot_cpu_data.cpu_type) {
	case pcx: /* We shouldn't get this far.  setup.c should prevent it. */
		BUG();
		return;

	case pcxs:
	case pcxt:
	case pcxt_:
		srhash_type = SRHASH_PCXST;
		break;

	case pcxl:
		srhash_type = SRHASH_PCXL;
		break;

	case pcxl2: /* pcxl2 doesn't support space register hashing */
		return;

	default: /* Currently all PA2.0 machines use the same ins. sequence */
		srhash_type = SRHASH_PA20;
		break;
	}

	disable_sr_hashing_asm(srhash_type);

	retval = pdc_spaceid_bits(&space_bits);
	/* If this procedure isn't implemented, don't panic. */
	if (retval < 0 && retval != PDC_BAD_OPTION)
		panic("pdc_spaceid_bits call failed.\n");
	if (space_bits != 0)
		panic("SpaceID hashing is still on!\n");
}

static inline void
__flush_cache_page(struct vm_area_struct *vma, unsigned long vmaddr,
		   unsigned long physaddr)
{
	preempt_disable();
	flush_dcache_page_asm(physaddr, vmaddr);
	if (vma->vm_flags & VM_EXEC)
		flush_icache_page_asm(physaddr, vmaddr);
	preempt_enable();
}

void flush_dcache_page(struct page *page)
{
	struct address_space *mapping = page_mapping(page);
	struct vm_area_struct *mpnt;
	unsigned long offset;
	unsigned long addr, old_addr = 0;
	pgoff_t pgoff;

	if (mapping && !mapping_mapped(mapping)) {
		set_bit(PG_dcache_dirty, &page->flags);
		return;
	}

	flush_kernel_dcache_page(page);

	if (!mapping)
		return;

	pgoff = page->index;

	/* We have carefully arranged in arch_get_unmapped_area() that
	 * *any* mappings of a file are always congruently mapped (whether
	 * declared as MAP_PRIVATE or MAP_SHARED), so we only need
	 * to flush one address here for them all to become coherent */

	flush_dcache_mmap_lock(mapping);
	vma_interval_tree_foreach(mpnt, &mapping->i_mmap, pgoff, pgoff) {
		offset = (pgoff - mpnt->vm_pgoff) << PAGE_SHIFT;
		addr = mpnt->vm_start + offset;

		/* The TLB is the engine of coherence on parisc: The
		 * CPU is entitled to speculate any page with a TLB
		 * mapping, so here we kill the mapping then flush the
		 * page along a special flush only alias mapping.
		 * This guarantees that the page is no-longer in the
		 * cache for any process and nor may it be
		 * speculatively read in (until the user or kernel
		 * specifically accesses it, of course) */

		flush_tlb_page(mpnt, addr);
		if (old_addr == 0 || (old_addr & (SHM_COLOUR - 1))
				      != (addr & (SHM_COLOUR - 1))) {
			__flush_cache_page(mpnt, addr, page_to_phys(page));
			if (old_addr)
				printk(KERN_ERR "INEQUIVALENT ALIASES 0x%lx and 0x%lx in file %pD\n", old_addr, addr, mpnt->vm_file);
			old_addr = addr;
		}
	}
	flush_dcache_mmap_unlock(mapping);
}
EXPORT_SYMBOL(flush_dcache_page);

/* Defined in arch/parisc/kernel/pacache.S */
EXPORT_SYMBOL(flush_kernel_dcache_range_asm);
EXPORT_SYMBOL(flush_kernel_dcache_page_asm);
EXPORT_SYMBOL(flush_data_cache_local);
EXPORT_SYMBOL(flush_kernel_icache_range_asm);

#define FLUSH_THRESHOLD 0x80000 /* 0.5MB */
static unsigned long parisc_cache_flush_threshold __read_mostly = FLUSH_THRESHOLD;

#define FLUSH_TLB_THRESHOLD (2*1024*1024) /* 2MB initial TLB threshold */
static unsigned long parisc_tlb_flush_threshold __read_mostly = FLUSH_TLB_THRESHOLD;

void __init parisc_setup_cache_timing(void)
{
	unsigned long rangetime, alltime;
	unsigned long size, start;
	unsigned long threshold;

	alltime = mfctl(16);
	flush_data_cache();
	alltime = mfctl(16) - alltime;

	size = (unsigned long)(_end - _text);
	rangetime = mfctl(16);
	flush_kernel_dcache_range((unsigned long)_text, size);
	rangetime = mfctl(16) - rangetime;

	printk(KERN_DEBUG "Whole cache flush %lu cycles, flushing %lu bytes %lu cycles\n",
		alltime, size, rangetime);

	threshold = L1_CACHE_ALIGN(size * alltime / rangetime);
	if (threshold > cache_info.dc_size)
		threshold = cache_info.dc_size;
	if (threshold)
		parisc_cache_flush_threshold = threshold;
	printk(KERN_INFO "Cache flush threshold set to %lu KiB\n",
		parisc_cache_flush_threshold/1024);

	/* calculate TLB flush threshold */

	/* On SMP machines, skip the TLB measure of kernel text which
	 * has been mapped as huge pages. */
	if (num_online_cpus() > 1 && !parisc_requires_coherency()) {
		threshold = max(cache_info.it_size, cache_info.dt_size);
		threshold *= PAGE_SIZE;
		threshold /= num_online_cpus();
		goto set_tlb_threshold;
	}

	alltime = mfctl(16);
	flush_tlb_all();
	alltime = mfctl(16) - alltime;

	size = 0;
	start = (unsigned long) _text;
	rangetime = mfctl(16);
	while (start < (unsigned long) _end) {
		flush_tlb_kernel_range(start, start + PAGE_SIZE);
		start += PAGE_SIZE;
		size += PAGE_SIZE;
	}
	rangetime = mfctl(16) - rangetime;

	printk(KERN_DEBUG "Whole TLB flush %lu cycles, flushing %lu bytes %lu cycles\n",
		alltime, size, rangetime);

	threshold = PAGE_ALIGN(num_online_cpus() * size * alltime / rangetime);

set_tlb_threshold:
	if (threshold)
		parisc_tlb_flush_threshold = threshold;
	printk(KERN_INFO "TLB flush threshold set to %lu KiB\n",
		parisc_tlb_flush_threshold/1024);
}

extern void purge_kernel_dcache_page_asm(unsigned long);
extern void clear_user_page_asm(void *, unsigned long);
extern void copy_user_page_asm(void *, void *, unsigned long);

void flush_kernel_dcache_page_addr(void *addr)
{
	unsigned long flags;

	flush_kernel_dcache_page_asm(addr);
	purge_tlb_start(flags);
	pdtlb_kernel(addr);
	purge_tlb_end(flags);
}
EXPORT_SYMBOL(flush_kernel_dcache_page_addr);

void copy_user_page(void *vto, void *vfrom, unsigned long vaddr,
	struct page *pg)
{
       /* Copy using kernel mapping.  No coherency is needed (all in
	  kunmap) for the `to' page.  However, the `from' page needs to
	  be flushed through a mapping equivalent to the user mapping
	  before it can be accessed through the kernel mapping. */
	preempt_disable();
	flush_dcache_page_asm(__pa(vfrom), vaddr);
	copy_page_asm(vto, vfrom);
	preempt_enable();
}
EXPORT_SYMBOL(copy_user_page);

/* __flush_tlb_range()
 *
 * returns 1 if all TLBs were flushed.
 */
int __flush_tlb_range(unsigned long sid, unsigned long start,
		      unsigned long end)
{
	unsigned long flags;

	if ((!IS_ENABLED(CONFIG_SMP) || !arch_irqs_disabled()) &&
	    end - start >= parisc_tlb_flush_threshold) {
		flush_tlb_all();
		return 1;
	}

	/* Purge TLB entries for small ranges using the pdtlb and
	   pitlb instructions.  These instructions execute locally
	   but cause a purge request to be broadcast to other TLBs.  */
	if (likely(!split_tlb)) {
		while (start < end) {
			purge_tlb_start(flags);
			mtsp(sid, 1);
			pdtlb(start);
			purge_tlb_end(flags);
			start += PAGE_SIZE;
		}
		return 0;
	}

	/* split TLB case */
	while (start < end) {
		purge_tlb_start(flags);
		mtsp(sid, 1);
		pdtlb(start);
		pitlb(start);
		purge_tlb_end(flags);
		start += PAGE_SIZE;
	}
	return 0;
}

static void cacheflush_h_tmp_function(void *dummy)
{
	flush_cache_all_local();
}

void flush_cache_all(void)
{
	on_each_cpu(cacheflush_h_tmp_function, NULL, 1);
}

static inline unsigned long mm_total_size(struct mm_struct *mm)
{
	struct vm_area_struct *vma;
	unsigned long usize = 0;

	for (vma = mm->mmap; vma; vma = vma->vm_next)
		usize += vma->vm_end - vma->vm_start;
	return usize;
}

static inline pte_t *get_ptep(pgd_t *pgd, unsigned long addr)
{
	pte_t *ptep = NULL;

	if (!pgd_none(*pgd)) {
		pud_t *pud = pud_offset(pgd, addr);
		if (!pud_none(*pud)) {
			pmd_t *pmd = pmd_offset(pud, addr);
			if (!pmd_none(*pmd))
				ptep = pte_offset_map(pmd, addr);
		}
	}
	return ptep;
}

void flush_cache_mm(struct mm_struct *mm)
{
	struct vm_area_struct *vma;
	pgd_t *pgd;

	/* Flushing the whole cache on each cpu takes forever on
	   rp3440, etc.  So, avoid it if the mm isn't too big.  */
	if ((!IS_ENABLED(CONFIG_SMP) || !arch_irqs_disabled()) &&
	    mm_total_size(mm) >= parisc_cache_flush_threshold) {
<<<<<<< HEAD
		flush_tlb_all();
=======
		if (mm->context)
			flush_tlb_all();
>>>>>>> 99fec39e
		flush_cache_all();
		return;
	}

	if (mm->context == mfsp(3)) {
		for (vma = mm->mmap; vma; vma = vma->vm_next) {
			flush_user_dcache_range_asm(vma->vm_start, vma->vm_end);
			if (vma->vm_flags & VM_EXEC)
				flush_user_icache_range_asm(vma->vm_start, vma->vm_end);
			flush_tlb_range(vma, vma->vm_start, vma->vm_end);
		}
		return;
	}

	pgd = mm->pgd;
	for (vma = mm->mmap; vma; vma = vma->vm_next) {
		unsigned long addr;

		for (addr = vma->vm_start; addr < vma->vm_end;
		     addr += PAGE_SIZE) {
			unsigned long pfn;
			pte_t *ptep = get_ptep(pgd, addr);
			if (!ptep)
				continue;
			pfn = pte_pfn(*ptep);
			if (!pfn_valid(pfn))
				continue;
			if (unlikely(mm->context))
				flush_tlb_page(vma, addr);
			__flush_cache_page(vma, addr, PFN_PHYS(pfn));
		}
	}
}

void flush_cache_range(struct vm_area_struct *vma,
		unsigned long start, unsigned long end)
{
<<<<<<< HEAD
	if ((!IS_ENABLED(CONFIG_SMP) || !arch_irqs_disabled()) &&
	    end - start >= parisc_cache_flush_threshold) {
		flush_tlb_range(vma, start, end);
=======
	pgd_t *pgd;
	unsigned long addr;

	if ((!IS_ENABLED(CONFIG_SMP) || !arch_irqs_disabled()) &&
	    end - start >= parisc_cache_flush_threshold) {
		if (vma->vm_mm->context)
			flush_tlb_range(vma, start, end);
>>>>>>> 99fec39e
		flush_cache_all();
		return;
	}

<<<<<<< HEAD
	flush_user_dcache_range_asm(start, end);
	if (vma->vm_flags & VM_EXEC)
		flush_user_icache_range_asm(start, end);
	flush_tlb_range(vma, start, end);
=======
	if (vma->vm_mm->context == mfsp(3)) {
		flush_user_dcache_range_asm(start, end);
		if (vma->vm_flags & VM_EXEC)
			flush_user_icache_range_asm(start, end);
		flush_tlb_range(vma, start, end);
		return;
	}

	pgd = vma->vm_mm->pgd;
	for (addr = vma->vm_start; addr < vma->vm_end; addr += PAGE_SIZE) {
		unsigned long pfn;
		pte_t *ptep = get_ptep(pgd, addr);
		if (!ptep)
			continue;
		pfn = pte_pfn(*ptep);
		if (pfn_valid(pfn)) {
			if (unlikely(vma->vm_mm->context))
				flush_tlb_page(vma, addr);
			__flush_cache_page(vma, addr, PFN_PHYS(pfn));
		}
	}
>>>>>>> 99fec39e
}

void
flush_cache_page(struct vm_area_struct *vma, unsigned long vmaddr, unsigned long pfn)
{
	if (pfn_valid(pfn)) {
<<<<<<< HEAD
		flush_tlb_page(vma, vmaddr);
=======
		if (likely(vma->vm_mm->context))
			flush_tlb_page(vma, vmaddr);
>>>>>>> 99fec39e
		__flush_cache_page(vma, vmaddr, PFN_PHYS(pfn));
	}
}

void flush_kernel_vmap_range(void *vaddr, int size)
{
	unsigned long start = (unsigned long)vaddr;
	unsigned long end = start + size;

	if ((!IS_ENABLED(CONFIG_SMP) || !arch_irqs_disabled()) &&
	    (unsigned long)size >= parisc_cache_flush_threshold) {
		flush_tlb_kernel_range(start, end);
		flush_data_cache();
		return;
	}

	flush_kernel_dcache_range_asm(start, end);
	flush_tlb_kernel_range(start, end);
}
EXPORT_SYMBOL(flush_kernel_vmap_range);

void invalidate_kernel_vmap_range(void *vaddr, int size)
{
	unsigned long start = (unsigned long)vaddr;
	unsigned long end = start + size;

	if ((!IS_ENABLED(CONFIG_SMP) || !arch_irqs_disabled()) &&
	    (unsigned long)size >= parisc_cache_flush_threshold) {
		flush_tlb_kernel_range(start, end);
		flush_data_cache();
		return;
	}

	purge_kernel_dcache_range_asm(start, end);
	flush_tlb_kernel_range(start, end);
}
EXPORT_SYMBOL(invalidate_kernel_vmap_range);<|MERGE_RESOLUTION|>--- conflicted
+++ resolved
@@ -543,12 +543,8 @@
 	   rp3440, etc.  So, avoid it if the mm isn't too big.  */
 	if ((!IS_ENABLED(CONFIG_SMP) || !arch_irqs_disabled()) &&
 	    mm_total_size(mm) >= parisc_cache_flush_threshold) {
-<<<<<<< HEAD
-		flush_tlb_all();
-=======
 		if (mm->context)
 			flush_tlb_all();
->>>>>>> 99fec39e
 		flush_cache_all();
 		return;
 	}
@@ -586,11 +582,6 @@
 void flush_cache_range(struct vm_area_struct *vma,
 		unsigned long start, unsigned long end)
 {
-<<<<<<< HEAD
-	if ((!IS_ENABLED(CONFIG_SMP) || !arch_irqs_disabled()) &&
-	    end - start >= parisc_cache_flush_threshold) {
-		flush_tlb_range(vma, start, end);
-=======
 	pgd_t *pgd;
 	unsigned long addr;
 
@@ -598,17 +589,10 @@
 	    end - start >= parisc_cache_flush_threshold) {
 		if (vma->vm_mm->context)
 			flush_tlb_range(vma, start, end);
->>>>>>> 99fec39e
 		flush_cache_all();
 		return;
 	}
 
-<<<<<<< HEAD
-	flush_user_dcache_range_asm(start, end);
-	if (vma->vm_flags & VM_EXEC)
-		flush_user_icache_range_asm(start, end);
-	flush_tlb_range(vma, start, end);
-=======
 	if (vma->vm_mm->context == mfsp(3)) {
 		flush_user_dcache_range_asm(start, end);
 		if (vma->vm_flags & VM_EXEC)
@@ -630,19 +614,14 @@
 			__flush_cache_page(vma, addr, PFN_PHYS(pfn));
 		}
 	}
->>>>>>> 99fec39e
 }
 
 void
 flush_cache_page(struct vm_area_struct *vma, unsigned long vmaddr, unsigned long pfn)
 {
 	if (pfn_valid(pfn)) {
-<<<<<<< HEAD
-		flush_tlb_page(vma, vmaddr);
-=======
 		if (likely(vma->vm_mm->context))
 			flush_tlb_page(vma, vmaddr);
->>>>>>> 99fec39e
 		__flush_cache_page(vma, vmaddr, PFN_PHYS(pfn));
 	}
 }
