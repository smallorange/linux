--- conflicted
+++ resolved
@@ -48,11 +48,7 @@
 		/*
 		 * MV78260 has 3 PCIe units Gen2.0: Two units can be
 		 * configured as x4 or quad x1 lanes. One unit is
-<<<<<<< HEAD
-		 * x4/x1.
-=======
 		 * x4 only.
->>>>>>> d8ec26d7
 		 */
 		pcie-controller {
 			compatible = "marvell,armada-xp-pcie";
@@ -62,10 +58,7 @@
 			#address-cells = <3>;
 			#size-cells = <2>;
 
-<<<<<<< HEAD
-=======
 			msi-parent = <&mpic>;
->>>>>>> d8ec26d7
 			bus-range = <0x00 0xff>;
 
 			ranges =
@@ -75,13 +68,9 @@
 				0x82000000 0 0x48000 MBUS_ID(0xf0, 0x01) 0x48000 0 0x00002000   /* Port 0.2 registers */
 				0x82000000 0 0x4c000 MBUS_ID(0xf0, 0x01) 0x4c000 0 0x00002000   /* Port 0.3 registers */
 				0x82000000 0 0x80000 MBUS_ID(0xf0, 0x01) 0x80000 0 0x00002000   /* Port 1.0 registers */
-<<<<<<< HEAD
-				0x82000000 0 0x82000 MBUS_ID(0xf0, 0x01) 0x82000 0 0x00002000   /* Port 3.0 registers */
-=======
 				0x82000000 0 0x84000 MBUS_ID(0xf0, 0x01) 0x84000 0 0x00002000   /* Port 1.1 registers */
 				0x82000000 0 0x88000 MBUS_ID(0xf0, 0x01) 0x88000 0 0x00002000   /* Port 1.2 registers */
 				0x82000000 0 0x8c000 MBUS_ID(0xf0, 0x01) 0x8c000 0 0x00002000   /* Port 1.3 registers */
->>>>>>> d8ec26d7
 				0x82000000 0x1 0     MBUS_ID(0x04, 0xe8) 0 1 0 /* Port 0.0 MEM */
 				0x81000000 0x1 0     MBUS_ID(0x04, 0xe0) 0 1 0 /* Port 0.0 IO  */
 				0x82000000 0x2 0     MBUS_ID(0x04, 0xd8) 0 1 0 /* Port 0.1 MEM */
@@ -90,12 +79,6 @@
 				0x81000000 0x3 0     MBUS_ID(0x04, 0xb0) 0 1 0 /* Port 0.2 IO  */
 				0x82000000 0x4 0     MBUS_ID(0x04, 0x78) 0 1 0 /* Port 0.3 MEM */
 				0x81000000 0x4 0     MBUS_ID(0x04, 0x70) 0 1 0 /* Port 0.3 IO  */
-<<<<<<< HEAD
-				0x82000000 0x9 0     MBUS_ID(0x08, 0xe8) 0 1 0 /* Port 1.0 MEM */
-				0x81000000 0x9 0     MBUS_ID(0x08, 0xe0) 0 1 0 /* Port 1.0 IO  */
-				0x82000000 0xa 0     MBUS_ID(0x08, 0xf8) 0 1 0 /* Port 3.0 MEM */
-				0x81000000 0xa 0     MBUS_ID(0x08, 0xf0) 0 1 0 /* Port 3.0 IO  */>;
-=======
 
 				0x82000000 0x5 0     MBUS_ID(0x08, 0xe8) 0 1 0 /* Port 1.0 MEM */
 				0x81000000 0x5 0     MBUS_ID(0x08, 0xe0) 0 1 0 /* Port 1.0 IO  */
@@ -108,7 +91,6 @@
 
 				0x82000000 0x9 0     MBUS_ID(0x04, 0xf8) 0 1 0 /* Port 2.0 MEM */
 				0x81000000 0x9 0     MBUS_ID(0x04, 0xf0) 0 1 0 /* Port 2.0 IO  */>;
->>>>>>> d8ec26d7
 
 			pcie@1,0 {
 				device_type = "pci";
@@ -134,13 +116,8 @@
 				#address-cells = <3>;
 				#size-cells = <2>;
 				#interrupt-cells = <1>;
-<<<<<<< HEAD
-                                ranges = <0x82000000 0 0 0x82000000 0x2 0 1 0
-                                          0x81000000 0 0 0x81000000 0x2 0 1 0>;
-=======
 				ranges = <0x82000000 0 0 0x82000000 0x2 0 1 0
 					  0x81000000 0 0 0x81000000 0x2 0 1 0>;
->>>>>>> d8ec26d7
 				interrupt-map-mask = <0 0 0 0>;
 				interrupt-map = <0 0 0 0 &mpic 59>;
 				marvell,pcie-port = <0>;
@@ -183,7 +160,74 @@
 				status = "disabled";
 			};
 
-<<<<<<< HEAD
+			pcie@5,0 {
+				device_type = "pci";
+				assigned-addresses = <0x82000800 0 0x80000 0 0x2000>;
+				reg = <0x2800 0 0 0 0>;
+				#address-cells = <3>;
+				#size-cells = <2>;
+				#interrupt-cells = <1>;
+				ranges = <0x82000000 0 0 0x82000000 0x5 0 1 0
+					  0x81000000 0 0 0x81000000 0x5 0 1 0>;
+				interrupt-map-mask = <0 0 0 0>;
+				interrupt-map = <0 0 0 0 &mpic 62>;
+				marvell,pcie-port = <1>;
+				marvell,pcie-lane = <0>;
+				clocks = <&gateclk 9>;
+				status = "disabled";
+			};
+
+			pcie@6,0 {
+				device_type = "pci";
+				assigned-addresses = <0x82000800 0 0x84000 0 0x2000>;
+				reg = <0x3000 0 0 0 0>;
+				#address-cells = <3>;
+				#size-cells = <2>;
+				#interrupt-cells = <1>;
+				ranges = <0x82000000 0 0 0x82000000 0x6 0 1 0
+					  0x81000000 0 0 0x81000000 0x6 0 1 0>;
+				interrupt-map-mask = <0 0 0 0>;
+				interrupt-map = <0 0 0 0 &mpic 63>;
+				marvell,pcie-port = <1>;
+				marvell,pcie-lane = <1>;
+				clocks = <&gateclk 10>;
+				status = "disabled";
+			};
+
+			pcie@7,0 {
+				device_type = "pci";
+				assigned-addresses = <0x82000800 0 0x88000 0 0x2000>;
+				reg = <0x3800 0 0 0 0>;
+				#address-cells = <3>;
+				#size-cells = <2>;
+				#interrupt-cells = <1>;
+				ranges = <0x82000000 0 0 0x82000000 0x7 0 1 0
+					  0x81000000 0 0 0x81000000 0x7 0 1 0>;
+				interrupt-map-mask = <0 0 0 0>;
+				interrupt-map = <0 0 0 0 &mpic 64>;
+				marvell,pcie-port = <1>;
+				marvell,pcie-lane = <2>;
+				clocks = <&gateclk 11>;
+				status = "disabled";
+			};
+
+			pcie@8,0 {
+				device_type = "pci";
+				assigned-addresses = <0x82000800 0 0x8c000 0 0x2000>;
+				reg = <0x4000 0 0 0 0>;
+				#address-cells = <3>;
+				#size-cells = <2>;
+				#interrupt-cells = <1>;
+				ranges = <0x82000000 0 0 0x82000000 0x8 0 1 0
+					  0x81000000 0 0 0x81000000 0x8 0 1 0>;
+				interrupt-map-mask = <0 0 0 0>;
+				interrupt-map = <0 0 0 0 &mpic 65>;
+				marvell,pcie-port = <1>;
+				marvell,pcie-lane = <3>;
+				clocks = <&gateclk 12>;
+				status = "disabled";
+			};
+
 			pcie@9,0 {
 				device_type = "pci";
 				assigned-addresses = <0x82000800 0 0x42000 0 0x2000>;
@@ -198,107 +242,6 @@
 				marvell,pcie-port = <2>;
 				marvell,pcie-lane = <0>;
 				clocks = <&gateclk 26>;
-				status = "disabled";
-			};
-
-			pcie@10,0 {
-				device_type = "pci";
-				assigned-addresses = <0x82000800 0 0x82000 0 0x2000>;
-				reg = <0x5000 0 0 0 0>;
-				#address-cells = <3>;
-				#size-cells = <2>;
-				#interrupt-cells = <1>;
-				ranges = <0x82000000 0 0 0x82000000 0xa 0 1 0
-					  0x81000000 0 0 0x81000000 0xa 0 1 0>;
-				interrupt-map-mask = <0 0 0 0>;
-				interrupt-map = <0 0 0 0 &mpic 103>;
-				marvell,pcie-port = <3>;
-				marvell,pcie-lane = <0>;
-				clocks = <&gateclk 27>;
-=======
-			pcie@5,0 {
-				device_type = "pci";
-				assigned-addresses = <0x82000800 0 0x80000 0 0x2000>;
-				reg = <0x2800 0 0 0 0>;
-				#address-cells = <3>;
-				#size-cells = <2>;
-				#interrupt-cells = <1>;
-				ranges = <0x82000000 0 0 0x82000000 0x5 0 1 0
-					  0x81000000 0 0 0x81000000 0x5 0 1 0>;
-				interrupt-map-mask = <0 0 0 0>;
-				interrupt-map = <0 0 0 0 &mpic 62>;
-				marvell,pcie-port = <1>;
-				marvell,pcie-lane = <0>;
-				clocks = <&gateclk 9>;
-				status = "disabled";
-			};
-
-			pcie@6,0 {
-				device_type = "pci";
-				assigned-addresses = <0x82000800 0 0x84000 0 0x2000>;
-				reg = <0x3000 0 0 0 0>;
-				#address-cells = <3>;
-				#size-cells = <2>;
-				#interrupt-cells = <1>;
-				ranges = <0x82000000 0 0 0x82000000 0x6 0 1 0
-					  0x81000000 0 0 0x81000000 0x6 0 1 0>;
-				interrupt-map-mask = <0 0 0 0>;
-				interrupt-map = <0 0 0 0 &mpic 63>;
-				marvell,pcie-port = <1>;
-				marvell,pcie-lane = <1>;
-				clocks = <&gateclk 10>;
-				status = "disabled";
-			};
-
-			pcie@7,0 {
-				device_type = "pci";
-				assigned-addresses = <0x82000800 0 0x88000 0 0x2000>;
-				reg = <0x3800 0 0 0 0>;
-				#address-cells = <3>;
-				#size-cells = <2>;
-				#interrupt-cells = <1>;
-				ranges = <0x82000000 0 0 0x82000000 0x7 0 1 0
-					  0x81000000 0 0 0x81000000 0x7 0 1 0>;
-				interrupt-map-mask = <0 0 0 0>;
-				interrupt-map = <0 0 0 0 &mpic 64>;
-				marvell,pcie-port = <1>;
-				marvell,pcie-lane = <2>;
-				clocks = <&gateclk 11>;
-				status = "disabled";
-			};
-
-			pcie@8,0 {
-				device_type = "pci";
-				assigned-addresses = <0x82000800 0 0x8c000 0 0x2000>;
-				reg = <0x4000 0 0 0 0>;
-				#address-cells = <3>;
-				#size-cells = <2>;
-				#interrupt-cells = <1>;
-				ranges = <0x82000000 0 0 0x82000000 0x8 0 1 0
-					  0x81000000 0 0 0x81000000 0x8 0 1 0>;
-				interrupt-map-mask = <0 0 0 0>;
-				interrupt-map = <0 0 0 0 &mpic 65>;
-				marvell,pcie-port = <1>;
-				marvell,pcie-lane = <3>;
-				clocks = <&gateclk 12>;
-				status = "disabled";
-			};
-
-			pcie@9,0 {
-				device_type = "pci";
-				assigned-addresses = <0x82000800 0 0x42000 0 0x2000>;
-				reg = <0x4800 0 0 0 0>;
-				#address-cells = <3>;
-				#size-cells = <2>;
-				#interrupt-cells = <1>;
-				ranges = <0x82000000 0 0 0x82000000 0x9 0 1 0
-					  0x81000000 0 0 0x81000000 0x9 0 1 0>;
-				interrupt-map-mask = <0 0 0 0>;
-				interrupt-map = <0 0 0 0 &mpic 99>;
-				marvell,pcie-port = <2>;
-				marvell,pcie-lane = <0>;
-				clocks = <&gateclk 26>;
->>>>>>> d8ec26d7
 				status = "disabled";
 			};
 		};
