/*
 * Intel CPU Microcode Update Driver for Linux
 *
 * Copyright (C) 2000-2006 Tigran Aivazian <aivazian.tigran@gmail.com>
 *		 2006 Shaohua Li <shaohua.li@intel.com>
 *
 * Intel CPU microcode early update for Linux
 *
 * Copyright (C) 2012 Fenghua Yu <fenghua.yu@intel.com>
 *		      H Peter Anvin" <hpa@zytor.com>
 *
 * This program is free software; you can redistribute it and/or
 * modify it under the terms of the GNU General Public License
 * as published by the Free Software Foundation; either version
 * 2 of the License, or (at your option) any later version.
 */

/*
 * This needs to be before all headers so that pr_debug in printk.h doesn't turn
 * printk calls into no_printk().
 *
 *#define DEBUG
 */
#define pr_fmt(fmt) "microcode: " fmt

#include <linux/earlycpio.h>
#include <linux/firmware.h>
#include <linux/uaccess.h>
#include <linux/vmalloc.h>
#include <linux/initrd.h>
#include <linux/kernel.h>
#include <linux/slab.h>
#include <linux/cpu.h>
#include <linux/mm.h>

#include <asm/microcode_intel.h>
#include <asm/intel-family.h>
#include <asm/processor.h>
#include <asm/tlbflush.h>
#include <asm/setup.h>
#include <asm/msr.h>

static const char ucode_path[] = "kernel/x86/microcode/GenuineIntel.bin";

/* Current microcode patch used in early patching on the APs. */
static struct microcode_intel *intel_ucode_patch;

static inline bool cpu_signatures_match(unsigned int s1, unsigned int p1,
					unsigned int s2, unsigned int p2)
{
	if (s1 != s2)
		return false;

	/* Processor flags are either both 0 ... */
	if (!p1 && !p2)
		return true;

	/* ... or they intersect. */
	return p1 & p2;
}

/*
 * Returns 1 if update has been found, 0 otherwise.
 */
static int find_matching_signature(void *mc, unsigned int csig, int cpf)
{
	struct microcode_header_intel *mc_hdr = mc;
	struct extended_sigtable *ext_hdr;
	struct extended_signature *ext_sig;
	int i;

	if (cpu_signatures_match(csig, cpf, mc_hdr->sig, mc_hdr->pf))
		return 1;

	/* Look for ext. headers: */
	if (get_totalsize(mc_hdr) <= get_datasize(mc_hdr) + MC_HEADER_SIZE)
		return 0;

	ext_hdr = mc + get_datasize(mc_hdr) + MC_HEADER_SIZE;
	ext_sig = (void *)ext_hdr + EXT_HEADER_SIZE;

	for (i = 0; i < ext_hdr->count; i++) {
		if (cpu_signatures_match(csig, cpf, ext_sig->sig, ext_sig->pf))
			return 1;
		ext_sig++;
	}
	return 0;
}

/*
 * Returns 1 if update has been found, 0 otherwise.
 */
static int has_newer_microcode(void *mc, unsigned int csig, int cpf, int new_rev)
{
	struct microcode_header_intel *mc_hdr = mc;

	if (mc_hdr->rev <= new_rev)
		return 0;

	return find_matching_signature(mc, csig, cpf);
}

/*
 * Given CPU signature and a microcode patch, this function finds if the
 * microcode patch has matching family and model with the CPU.
 *
 * %true - if there's a match
 * %false - otherwise
 */
static bool microcode_matches(struct microcode_header_intel *mc_header,
			      unsigned long sig)
{
	unsigned long total_size = get_totalsize(mc_header);
	unsigned long data_size = get_datasize(mc_header);
	struct extended_sigtable *ext_header;
	unsigned int fam_ucode, model_ucode;
	struct extended_signature *ext_sig;
	unsigned int fam, model;
	int ext_sigcount, i;

	fam   = x86_family(sig);
	model = x86_model(sig);

	fam_ucode   = x86_family(mc_header->sig);
	model_ucode = x86_model(mc_header->sig);

	if (fam == fam_ucode && model == model_ucode)
		return true;

	/* Look for ext. headers: */
	if (total_size <= data_size + MC_HEADER_SIZE)
		return false;

	ext_header   = (void *) mc_header + data_size + MC_HEADER_SIZE;
	ext_sig      = (void *)ext_header + EXT_HEADER_SIZE;
	ext_sigcount = ext_header->count;

	for (i = 0; i < ext_sigcount; i++) {
		fam_ucode   = x86_family(ext_sig->sig);
		model_ucode = x86_model(ext_sig->sig);

		if (fam == fam_ucode && model == model_ucode)
			return true;

		ext_sig++;
	}
	return false;
}

static struct ucode_patch *memdup_patch(void *data, unsigned int size)
{
	struct ucode_patch *p;

	p = kzalloc(sizeof(struct ucode_patch), GFP_KERNEL);
	if (!p)
		return NULL;

	p->data = kmemdup(data, size, GFP_KERNEL);
	if (!p->data) {
		kfree(p);
		return NULL;
	}

	return p;
}

static void save_microcode_patch(void *data, unsigned int size)
{
	struct microcode_header_intel *mc_hdr, *mc_saved_hdr;
	struct ucode_patch *iter, *tmp, *p = NULL;
	bool prev_found = false;
	unsigned int sig, pf;

	mc_hdr = (struct microcode_header_intel *)data;

	list_for_each_entry_safe(iter, tmp, &microcode_cache, plist) {
		mc_saved_hdr = (struct microcode_header_intel *)iter->data;
		sig	     = mc_saved_hdr->sig;
		pf	     = mc_saved_hdr->pf;

		if (find_matching_signature(data, sig, pf)) {
			prev_found = true;

			if (mc_hdr->rev <= mc_saved_hdr->rev)
				continue;

			p = memdup_patch(data, size);
			if (!p)
				pr_err("Error allocating buffer %p\n", data);
			else
				list_replace(&iter->plist, &p->plist);
		}
	}

	/*
	 * There weren't any previous patches found in the list cache; save the
	 * newly found.
	 */
	if (!prev_found) {
		p = memdup_patch(data, size);
		if (!p)
			pr_err("Error allocating buffer for %p\n", data);
		else
			list_add_tail(&p->plist, &microcode_cache);
	}

<<<<<<< HEAD
=======
	if (!p)
		return;

>>>>>>> bb176f67
	/*
	 * Save for early loading. On 32-bit, that needs to be a physical
	 * address as the APs are running from physical addresses, before
	 * paging has been enabled.
	 */
<<<<<<< HEAD
	if (p) {
		if (IS_ENABLED(CONFIG_X86_32))
			intel_ucode_patch = (struct microcode_intel *)__pa_nodebug(p->data);
		else
			intel_ucode_patch = p->data;
	}
=======
	if (IS_ENABLED(CONFIG_X86_32))
		intel_ucode_patch = (struct microcode_intel *)__pa_nodebug(p->data);
	else
		intel_ucode_patch = p->data;
>>>>>>> bb176f67
}

static int microcode_sanity_check(void *mc, int print_err)
{
	unsigned long total_size, data_size, ext_table_size;
	struct microcode_header_intel *mc_header = mc;
	struct extended_sigtable *ext_header = NULL;
	u32 sum, orig_sum, ext_sigcount = 0, i;
	struct extended_signature *ext_sig;

	total_size = get_totalsize(mc_header);
	data_size = get_datasize(mc_header);

	if (data_size + MC_HEADER_SIZE > total_size) {
		if (print_err)
			pr_err("Error: bad microcode data file size.\n");
		return -EINVAL;
	}

	if (mc_header->ldrver != 1 || mc_header->hdrver != 1) {
		if (print_err)
			pr_err("Error: invalid/unknown microcode update format.\n");
		return -EINVAL;
	}

	ext_table_size = total_size - (MC_HEADER_SIZE + data_size);
	if (ext_table_size) {
		u32 ext_table_sum = 0;
		u32 *ext_tablep;

		if ((ext_table_size < EXT_HEADER_SIZE)
		 || ((ext_table_size - EXT_HEADER_SIZE) % EXT_SIGNATURE_SIZE)) {
			if (print_err)
				pr_err("Error: truncated extended signature table.\n");
			return -EINVAL;
		}

		ext_header = mc + MC_HEADER_SIZE + data_size;
		if (ext_table_size != exttable_size(ext_header)) {
			if (print_err)
				pr_err("Error: extended signature table size mismatch.\n");
			return -EFAULT;
		}

		ext_sigcount = ext_header->count;

		/*
		 * Check extended table checksum: the sum of all dwords that
		 * comprise a valid table must be 0.
		 */
		ext_tablep = (u32 *)ext_header;

		i = ext_table_size / sizeof(u32);
		while (i--)
			ext_table_sum += ext_tablep[i];

		if (ext_table_sum) {
			if (print_err)
				pr_warn("Bad extended signature table checksum, aborting.\n");
			return -EINVAL;
		}
	}

	/*
	 * Calculate the checksum of update data and header. The checksum of
	 * valid update data and header including the extended signature table
	 * must be 0.
	 */
	orig_sum = 0;
	i = (MC_HEADER_SIZE + data_size) / sizeof(u32);
	while (i--)
		orig_sum += ((u32 *)mc)[i];

	if (orig_sum) {
		if (print_err)
			pr_err("Bad microcode data checksum, aborting.\n");
		return -EINVAL;
	}

	if (!ext_table_size)
		return 0;

	/*
	 * Check extended signature checksum: 0 => valid.
	 */
	for (i = 0; i < ext_sigcount; i++) {
		ext_sig = (void *)ext_header + EXT_HEADER_SIZE +
			  EXT_SIGNATURE_SIZE * i;

		sum = (mc_header->sig + mc_header->pf + mc_header->cksum) -
		      (ext_sig->sig + ext_sig->pf + ext_sig->cksum);
		if (sum) {
			if (print_err)
				pr_err("Bad extended signature checksum, aborting.\n");
			return -EINVAL;
		}
	}
	return 0;
}

/*
 * Get microcode matching with BSP's model. Only CPUs with the same model as
 * BSP can stay in the platform.
 */
static struct microcode_intel *
scan_microcode(void *data, size_t size, struct ucode_cpu_info *uci, bool save)
{
	struct microcode_header_intel *mc_header;
	struct microcode_intel *patch = NULL;
	unsigned int mc_size;

	while (size) {
		if (size < sizeof(struct microcode_header_intel))
			break;

		mc_header = (struct microcode_header_intel *)data;

		mc_size = get_totalsize(mc_header);
		if (!mc_size ||
		    mc_size > size ||
		    microcode_sanity_check(data, 0) < 0)
			break;

		size -= mc_size;

		if (!microcode_matches(mc_header, uci->cpu_sig.sig)) {
			data += mc_size;
			continue;
		}

		if (save) {
			save_microcode_patch(data, mc_size);
			goto next;
		}


		if (!patch) {
			if (!has_newer_microcode(data,
						 uci->cpu_sig.sig,
						 uci->cpu_sig.pf,
						 uci->cpu_sig.rev))
				goto next;

		} else {
			struct microcode_header_intel *phdr = &patch->hdr;

			if (!has_newer_microcode(data,
						 phdr->sig,
						 phdr->pf,
						 phdr->rev))
				goto next;
		}

		/* We have a newer patch, save it. */
		patch = data;

next:
		data += mc_size;
	}

	if (size)
		return NULL;

	return patch;
}

static int collect_cpu_info_early(struct ucode_cpu_info *uci)
{
	unsigned int val[2];
	unsigned int family, model;
	struct cpu_signature csig = { 0 };
	unsigned int eax, ebx, ecx, edx;

	memset(uci, 0, sizeof(*uci));

	eax = 0x00000001;
	ecx = 0;
	native_cpuid(&eax, &ebx, &ecx, &edx);
	csig.sig = eax;

	family = x86_family(eax);
	model  = x86_model(eax);

	if ((model >= 5) || (family > 6)) {
		/* get processor flags from MSR 0x17 */
		native_rdmsr(MSR_IA32_PLATFORM_ID, val[0], val[1]);
		csig.pf = 1 << ((val[1] >> 18) & 7);
	}

	csig.rev = intel_get_microcode_revision();

	uci->cpu_sig = csig;
	uci->valid = 1;

	return 0;
}

static void show_saved_mc(void)
{
#ifdef DEBUG
	int i = 0, j;
	unsigned int sig, pf, rev, total_size, data_size, date;
	struct ucode_cpu_info uci;
	struct ucode_patch *p;

	if (list_empty(&microcode_cache)) {
		pr_debug("no microcode data saved.\n");
		return;
	}

	collect_cpu_info_early(&uci);

	sig	= uci.cpu_sig.sig;
	pf	= uci.cpu_sig.pf;
	rev	= uci.cpu_sig.rev;
	pr_debug("CPU: sig=0x%x, pf=0x%x, rev=0x%x\n", sig, pf, rev);

	list_for_each_entry(p, &microcode_cache, plist) {
		struct microcode_header_intel *mc_saved_header;
		struct extended_sigtable *ext_header;
		struct extended_signature *ext_sig;
		int ext_sigcount;

		mc_saved_header = (struct microcode_header_intel *)p->data;

		sig	= mc_saved_header->sig;
		pf	= mc_saved_header->pf;
		rev	= mc_saved_header->rev;
		date	= mc_saved_header->date;

		total_size	= get_totalsize(mc_saved_header);
		data_size	= get_datasize(mc_saved_header);

		pr_debug("mc_saved[%d]: sig=0x%x, pf=0x%x, rev=0x%x, total size=0x%x, date = %04x-%02x-%02x\n",
			 i++, sig, pf, rev, total_size,
			 date & 0xffff,
			 date >> 24,
			 (date >> 16) & 0xff);

		/* Look for ext. headers: */
		if (total_size <= data_size + MC_HEADER_SIZE)
			continue;

		ext_header = (void *)mc_saved_header + data_size + MC_HEADER_SIZE;
		ext_sigcount = ext_header->count;
		ext_sig = (void *)ext_header + EXT_HEADER_SIZE;

		for (j = 0; j < ext_sigcount; j++) {
			sig = ext_sig->sig;
			pf = ext_sig->pf;

			pr_debug("\tExtended[%d]: sig=0x%x, pf=0x%x\n",
				 j, sig, pf);

			ext_sig++;
		}
	}
#endif
}

/*
 * Save this microcode patch. It will be loaded early when a CPU is
 * hot-added or resumes.
 */
static void save_mc_for_early(u8 *mc, unsigned int size)
{
#ifdef CONFIG_HOTPLUG_CPU
	/* Synchronization during CPU hotplug. */
	static DEFINE_MUTEX(x86_cpu_microcode_mutex);

	mutex_lock(&x86_cpu_microcode_mutex);

	save_microcode_patch(mc, size);
	show_saved_mc();

	mutex_unlock(&x86_cpu_microcode_mutex);
#endif
}

static bool load_builtin_intel_microcode(struct cpio_data *cp)
{
	unsigned int eax = 1, ebx, ecx = 0, edx;
	char name[30];

	if (IS_ENABLED(CONFIG_X86_32))
		return false;

	native_cpuid(&eax, &ebx, &ecx, &edx);

	sprintf(name, "intel-ucode/%02x-%02x-%02x",
		      x86_family(eax), x86_model(eax), x86_stepping(eax));

	return get_builtin_firmware(cp, name);
}

/*
 * Print ucode update info.
 */
static void
print_ucode_info(struct ucode_cpu_info *uci, unsigned int date)
{
	pr_info_once("microcode updated early to revision 0x%x, date = %04x-%02x-%02x\n",
		     uci->cpu_sig.rev,
		     date & 0xffff,
		     date >> 24,
		     (date >> 16) & 0xff);
}

#ifdef CONFIG_X86_32

static int delay_ucode_info;
static int current_mc_date;

/*
 * Print early updated ucode info after printk works. This is delayed info dump.
 */
void show_ucode_info_early(void)
{
	struct ucode_cpu_info uci;

	if (delay_ucode_info) {
		collect_cpu_info_early(&uci);
		print_ucode_info(&uci, current_mc_date);
		delay_ucode_info = 0;
	}
}

/*
 * At this point, we can not call printk() yet. Delay printing microcode info in
 * show_ucode_info_early() until printk() works.
 */
static void print_ucode(struct ucode_cpu_info *uci)
{
	struct microcode_intel *mc;
	int *delay_ucode_info_p;
	int *current_mc_date_p;

	mc = uci->mc;
	if (!mc)
		return;

	delay_ucode_info_p = (int *)__pa_nodebug(&delay_ucode_info);
	current_mc_date_p = (int *)__pa_nodebug(&current_mc_date);

	*delay_ucode_info_p = 1;
	*current_mc_date_p = mc->hdr.date;
}
#else

/*
 * Flush global tlb. We only do this in x86_64 where paging has been enabled
 * already and PGE should be enabled as well.
 */
static inline void flush_tlb_early(void)
{
	__native_flush_tlb_global_irq_disabled();
}

static inline void print_ucode(struct ucode_cpu_info *uci)
{
	struct microcode_intel *mc;

	mc = uci->mc;
	if (!mc)
		return;

	print_ucode_info(uci, mc->hdr.date);
}
#endif

static int apply_microcode_early(struct ucode_cpu_info *uci, bool early)
{
	struct microcode_intel *mc;
	u32 rev;

	mc = uci->mc;
	if (!mc)
		return 0;

	/* write microcode via MSR 0x79 */
	native_wrmsrl(MSR_IA32_UCODE_WRITE, (unsigned long)mc->bits);

	rev = intel_get_microcode_revision();
	if (rev != mc->hdr.rev)
		return -1;

#ifdef CONFIG_X86_64
	/* Flush global tlb. This is precaution. */
	flush_tlb_early();
#endif
	uci->cpu_sig.rev = rev;

	if (early)
		print_ucode(uci);
	else
		print_ucode_info(uci, mc->hdr.date);

	return 0;
}

int __init save_microcode_in_initrd_intel(void)
{
	struct ucode_cpu_info uci;
	struct cpio_data cp;

	/*
	 * initrd is going away, clear patch ptr. We will scan the microcode one
	 * last time before jettisoning and save a patch, if found. Then we will
	 * update that pointer too, with a stable patch address to use when
	 * resuming the cores.
	 */
	intel_ucode_patch = NULL;

	if (!load_builtin_intel_microcode(&cp))
		cp = find_microcode_in_initrd(ucode_path, false);

	if (!(cp.data && cp.size))
		return 0;

	collect_cpu_info_early(&uci);

	scan_microcode(cp.data, cp.size, &uci, true);

	show_saved_mc();

	return 0;
}

/*
 * @res_patch, output: a pointer to the patch we found.
 */
static struct microcode_intel *__load_ucode_intel(struct ucode_cpu_info *uci)
{
	static const char *path;
	struct cpio_data cp;
	bool use_pa;

	if (IS_ENABLED(CONFIG_X86_32)) {
		path	  = (const char *)__pa_nodebug(ucode_path);
		use_pa	  = true;
	} else {
		path	  = ucode_path;
		use_pa	  = false;
	}

	/* try built-in microcode first */
	if (!load_builtin_intel_microcode(&cp))
		cp = find_microcode_in_initrd(path, use_pa);

	if (!(cp.data && cp.size))
		return NULL;

	collect_cpu_info_early(uci);

	return scan_microcode(cp.data, cp.size, uci, false);
}

void __init load_ucode_intel_bsp(void)
{
	struct microcode_intel *patch;
	struct ucode_cpu_info uci;

	patch = __load_ucode_intel(&uci);
	if (!patch)
		return;

	uci.mc = patch;

	apply_microcode_early(&uci, true);
}

void load_ucode_intel_ap(void)
{
	struct microcode_intel *patch, **iup;
	struct ucode_cpu_info uci;

	if (IS_ENABLED(CONFIG_X86_32))
		iup = (struct microcode_intel **) __pa_nodebug(&intel_ucode_patch);
	else
		iup = &intel_ucode_patch;

reget:
	if (!*iup) {
		patch = __load_ucode_intel(&uci);
		if (!patch)
			return;

		*iup = patch;
	}

	uci.mc = *iup;

	if (apply_microcode_early(&uci, true)) {
		/* Mixed-silicon system? Try to refetch the proper patch: */
		*iup = NULL;

		goto reget;
	}
}

static struct microcode_intel *find_patch(struct ucode_cpu_info *uci)
{
	struct microcode_header_intel *phdr;
	struct ucode_patch *iter, *tmp;

	list_for_each_entry_safe(iter, tmp, &microcode_cache, plist) {

		phdr = (struct microcode_header_intel *)iter->data;

		if (phdr->rev <= uci->cpu_sig.rev)
			continue;

		if (!find_matching_signature(phdr,
					     uci->cpu_sig.sig,
					     uci->cpu_sig.pf))
			continue;

		return iter->data;
	}
	return NULL;
}

void reload_ucode_intel(void)
{
	struct microcode_intel *p;
	struct ucode_cpu_info uci;

	collect_cpu_info_early(&uci);

	p = find_patch(&uci);
	if (!p)
		return;

	uci.mc = p;

	apply_microcode_early(&uci, false);
}

static int collect_cpu_info(int cpu_num, struct cpu_signature *csig)
{
	static struct cpu_signature prev;
	struct cpuinfo_x86 *c = &cpu_data(cpu_num);
	unsigned int val[2];

	memset(csig, 0, sizeof(*csig));

	csig->sig = cpuid_eax(0x00000001);

	if ((c->x86_model >= 5) || (c->x86 > 6)) {
		/* get processor flags from MSR 0x17 */
		rdmsr(MSR_IA32_PLATFORM_ID, val[0], val[1]);
		csig->pf = 1 << ((val[1] >> 18) & 7);
	}

	csig->rev = c->microcode;

	/* No extra locking on prev, races are harmless. */
	if (csig->sig != prev.sig || csig->pf != prev.pf || csig->rev != prev.rev) {
		pr_info("sig=0x%x, pf=0x%x, revision=0x%x\n",
			csig->sig, csig->pf, csig->rev);
		prev = *csig;
	}

	return 0;
}

static int apply_microcode_intel(int cpu)
{
	struct microcode_intel *mc;
	struct ucode_cpu_info *uci;
	struct cpuinfo_x86 *c;
	static int prev_rev;
	u32 rev;

	/* We should bind the task to the CPU */
	if (WARN_ON(raw_smp_processor_id() != cpu))
		return -1;

	uci = ucode_cpu_info + cpu;
	mc = uci->mc;
	if (!mc) {
		/* Look for a newer patch in our cache: */
		mc = find_patch(uci);
		if (!mc)
			return 0;
	}

	/* write microcode via MSR 0x79 */
	wrmsrl(MSR_IA32_UCODE_WRITE, (unsigned long)mc->bits);

	rev = intel_get_microcode_revision();

	if (rev != mc->hdr.rev) {
		pr_err("CPU%d update to revision 0x%x failed\n",
		       cpu, mc->hdr.rev);
		return -1;
	}

	if (rev != prev_rev) {
		pr_info("updated to revision 0x%x, date = %04x-%02x-%02x\n",
			rev,
			mc->hdr.date & 0xffff,
			mc->hdr.date >> 24,
			(mc->hdr.date >> 16) & 0xff);
		prev_rev = rev;
	}

	c = &cpu_data(cpu);

	uci->cpu_sig.rev = rev;
	c->microcode = rev;

	return 0;
}

static enum ucode_state generic_load_microcode(int cpu, void *data, size_t size,
				int (*get_ucode_data)(void *, const void *, size_t))
{
	struct ucode_cpu_info *uci = ucode_cpu_info + cpu;
	u8 *ucode_ptr = data, *new_mc = NULL, *mc = NULL;
	int new_rev = uci->cpu_sig.rev;
	unsigned int leftover = size;
	unsigned int curr_mc_size = 0, new_mc_size = 0;
	unsigned int csig, cpf;

	while (leftover) {
		struct microcode_header_intel mc_header;
		unsigned int mc_size;

		if (leftover < sizeof(mc_header)) {
			pr_err("error! Truncated header in microcode data file\n");
			break;
		}

		if (get_ucode_data(&mc_header, ucode_ptr, sizeof(mc_header)))
			break;

		mc_size = get_totalsize(&mc_header);
		if (!mc_size || mc_size > leftover) {
			pr_err("error! Bad data in microcode data file\n");
			break;
		}

		/* For performance reasons, reuse mc area when possible */
		if (!mc || mc_size > curr_mc_size) {
			vfree(mc);
			mc = vmalloc(mc_size);
			if (!mc)
				break;
			curr_mc_size = mc_size;
		}

		if (get_ucode_data(mc, ucode_ptr, mc_size) ||
		    microcode_sanity_check(mc, 1) < 0) {
			break;
		}

		csig = uci->cpu_sig.sig;
		cpf = uci->cpu_sig.pf;
		if (has_newer_microcode(mc, csig, cpf, new_rev)) {
			vfree(new_mc);
			new_rev = mc_header.rev;
			new_mc  = mc;
			new_mc_size = mc_size;
			mc = NULL;	/* trigger new vmalloc */
		}

		ucode_ptr += mc_size;
		leftover  -= mc_size;
	}

	vfree(mc);

	if (leftover) {
		vfree(new_mc);
		return UCODE_ERROR;
	}

	if (!new_mc)
		return UCODE_NFOUND;

	vfree(uci->mc);
	uci->mc = (struct microcode_intel *)new_mc;

	/*
	 * If early loading microcode is supported, save this mc into
	 * permanent memory. So it will be loaded early when a CPU is hot added
	 * or resumes.
	 */
	save_mc_for_early(new_mc, new_mc_size);

	pr_debug("CPU%d found a matching microcode update with version 0x%x (current=0x%x)\n",
		 cpu, new_rev, uci->cpu_sig.rev);

	return UCODE_OK;
}

static int get_ucode_fw(void *to, const void *from, size_t n)
{
	memcpy(to, from, n);
	return 0;
}

static bool is_blacklisted(unsigned int cpu)
{
	struct cpuinfo_x86 *c = &cpu_data(cpu);

	if (c->x86 == 6 && c->x86_model == INTEL_FAM6_BROADWELL_X) {
		pr_err_once("late loading on model 79 is disabled.\n");
		return true;
	}

	return false;
}

static enum ucode_state request_microcode_fw(int cpu, struct device *device,
					     bool refresh_fw)
{
	char name[30];
	struct cpuinfo_x86 *c = &cpu_data(cpu);
	const struct firmware *firmware;
	enum ucode_state ret;

	if (is_blacklisted(cpu))
		return UCODE_NFOUND;

	sprintf(name, "intel-ucode/%02x-%02x-%02x",
		c->x86, c->x86_model, c->x86_mask);

	if (request_firmware_direct(&firmware, name, device)) {
		pr_debug("data file %s load failed\n", name);
		return UCODE_NFOUND;
	}

	ret = generic_load_microcode(cpu, (void *)firmware->data,
				     firmware->size, &get_ucode_fw);

	release_firmware(firmware);

	return ret;
}

static int get_ucode_user(void *to, const void *from, size_t n)
{
	return copy_from_user(to, from, n);
}

static enum ucode_state
request_microcode_user(int cpu, const void __user *buf, size_t size)
{
	if (is_blacklisted(cpu))
		return UCODE_NFOUND;

	return generic_load_microcode(cpu, (void *)buf, size, &get_ucode_user);
}

static struct microcode_ops microcode_intel_ops = {
	.request_microcode_user		  = request_microcode_user,
	.request_microcode_fw             = request_microcode_fw,
	.collect_cpu_info                 = collect_cpu_info,
	.apply_microcode                  = apply_microcode_intel,
};

struct microcode_ops * __init init_intel_microcode(void)
{
	struct cpuinfo_x86 *c = &boot_cpu_data;

	if (c->x86_vendor != X86_VENDOR_INTEL || c->x86 < 6 ||
	    cpu_has(c, X86_FEATURE_IA64)) {
		pr_err("Intel CPU family 0x%x not supported\n", c->x86);
		return NULL;
	}

	return &microcode_intel_ops;
}<|MERGE_RESOLUTION|>--- conflicted
+++ resolved
@@ -204,30 +204,18 @@
 			list_add_tail(&p->plist, &microcode_cache);
 	}
 
-<<<<<<< HEAD
-=======
 	if (!p)
 		return;
 
->>>>>>> bb176f67
 	/*
 	 * Save for early loading. On 32-bit, that needs to be a physical
 	 * address as the APs are running from physical addresses, before
 	 * paging has been enabled.
 	 */
-<<<<<<< HEAD
-	if (p) {
-		if (IS_ENABLED(CONFIG_X86_32))
-			intel_ucode_patch = (struct microcode_intel *)__pa_nodebug(p->data);
-		else
-			intel_ucode_patch = p->data;
-	}
-=======
 	if (IS_ENABLED(CONFIG_X86_32))
 		intel_ucode_patch = (struct microcode_intel *)__pa_nodebug(p->data);
 	else
 		intel_ucode_patch = p->data;
->>>>>>> bb176f67
 }
 
 static int microcode_sanity_check(void *mc, int print_err)
