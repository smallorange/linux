/* SPDX-License-Identifier: GPL-2.0 */
#ifndef __LINUX_COMPILER_TYPES_H
#define __LINUX_COMPILER_TYPES_H

#ifndef __ASSEMBLY__

#ifdef __CHECKER__
# define __kernel	__attribute__((address_space(0)))
# define __user		__attribute__((noderef, address_space(__user)))
# define __safe		__attribute__((safe))
# define __force	__attribute__((force))
# define __nocast	__attribute__((nocast))
# define __iomem	__attribute__((noderef, address_space(__iomem)))
# define __must_hold(x)	__attribute__((context(x,1,1)))
# define __acquires(x)	__attribute__((context(x,0,1)))
# define __releases(x)	__attribute__((context(x,1,0)))
# define __acquire(x)	__context__(x,1)
# define __release(x)	__context__(x,-1)
# define __cond_lock(x,c)	((c) ? ({ __acquire(x); 1; }) : 0)
# define __percpu	__attribute__((noderef, address_space(__percpu)))
# define __rcu		__attribute__((noderef, address_space(__rcu)))
# define __private	__attribute__((noderef))
extern void __chk_user_ptr(const volatile void __user *);
extern void __chk_io_ptr(const volatile void __iomem *);
# define ACCESS_PRIVATE(p, member) (*((typeof((p)->member) __force *) &(p)->member))
#else /* __CHECKER__ */
# ifdef STRUCTLEAK_PLUGIN
#  define __user __attribute__((user))
# else
#  define __user
# endif
# define __kernel
# define __safe
# define __force
# define __nocast
# define __iomem
# define __chk_user_ptr(x) (void)0
# define __chk_io_ptr(x) (void)0
# define __builtin_warning(x, y...) (1)
# define __must_hold(x)
# define __acquires(x)
# define __releases(x)
# define __acquire(x) (void)0
# define __release(x) (void)0
# define __cond_lock(x,c) (c)
# define __percpu
# define __rcu
# define __private
# define ACCESS_PRIVATE(p, member) ((p)->member)
#endif /* __CHECKER__ */

/* Indirect macros required for expanded argument pasting, eg. __LINE__. */
#define ___PASTE(a,b) a##b
#define __PASTE(a,b) ___PASTE(a,b)

#ifdef __KERNEL__

/* Attributes */
#include <linux/compiler_attributes.h>

/* Compiler specific macros. */
#ifdef __clang__
#include <linux/compiler-clang.h>
#elif defined(__INTEL_COMPILER)
#include <linux/compiler-intel.h>
#elif defined(__GNUC__)
/* The above compilers also define __GNUC__, so order is important here. */
#include <linux/compiler-gcc.h>
#else
#error "Unknown compiler"
#endif

/*
 * Some architectures need to provide custom definitions of macros provided
 * by linux/compiler-*.h, and can do so using asm/compiler.h. We include that
 * conditionally rather than using an asm-generic wrapper in order to avoid
 * build failures if any C compilation, which will include this file via an
 * -include argument in c_flags, occurs prior to the asm-generic wrappers being
 * generated.
 */
#ifdef CONFIG_HAVE_ARCH_COMPILER_H
#include <asm/compiler.h>
#endif

struct ftrace_branch_data {
	const char *func;
	const char *file;
	unsigned line;
	union {
		struct {
			unsigned long correct;
			unsigned long incorrect;
		};
		struct {
			unsigned long miss;
			unsigned long hit;
		};
		unsigned long miss_hit[2];
	};
};

struct ftrace_likely_data {
	struct ftrace_branch_data	data;
	unsigned long			constant;
};

#ifdef CONFIG_ENABLE_MUST_CHECK
#define __must_check		__attribute__((__warn_unused_result__))
#else
#define __must_check
#endif

#if defined(CC_USING_HOTPATCH)
#define notrace			__attribute__((hotpatch(0, 0)))
#elif defined(CC_USING_PATCHABLE_FUNCTION_ENTRY)
#define notrace			__attribute__((patchable_function_entry(0, 0)))
#else
#define notrace			__attribute__((__no_instrument_function__))
#endif

/* Section for code which can't be instrumented at all */
#define noinstr								\
	noinline notrace __attribute((__section__(".noinstr.text")))

/*
 * it doesn't make sense on ARM (currently the only user of __naked)
 * to trace naked functions because then mcount is called without
 * stack and frame pointer being set up and there is no chance to
 * restore the lr register to the value before mcount was called.
 */
#define __naked			__attribute__((__naked__)) notrace

#define __compiler_offsetof(a, b)	__builtin_offsetof(a, b)

/*
 * Prefer gnu_inline, so that extern inline functions do not emit an
 * externally visible function. This makes extern inline behave as per gnu89
 * semantics rather than c99. This prevents multiple symbol definition errors
 * of extern inline functions at link time.
 * A lot of inline functions can cause havoc with function tracing.
 */
#define inline inline __gnu_inline __inline_maybe_unused notrace

/*
 * gcc provides both __inline__ and __inline as alternate spellings of
 * the inline keyword, though the latter is undocumented. New kernel
 * code should only use the inline spelling, but some existing code
 * uses __inline__. Since we #define inline above, to ensure
 * __inline__ has the same semantics, we need this #define.
 *
 * However, the spelling __inline is strictly reserved for referring
 * to the bare keyword.
 */
#define __inline__ inline

/*
 * GCC does not warn about unused static inline functions for -Wunused-function.
 * Suppress the warning in clang as well by using __maybe_unused, but enable it
 * for W=1 build. This will allow clang to find unused functions. Remove the
 * __inline_maybe_unused entirely after fixing most of -Wunused-function warnings.
 */
#ifdef KBUILD_EXTRA_WARN1
#define __inline_maybe_unused
#else
#define __inline_maybe_unused __maybe_unused
#endif

/*
 * Rather then using noinline to prevent stack consumption, use
 * noinline_for_stack instead.  For documentation reasons.
 */
#define noinline_for_stack noinline

/*
 * Sanitizer helper attributes: Because using __always_inline and
 * __no_sanitize_* conflict, provide helper attributes that will either expand
 * to __no_sanitize_* in compilation units where instrumentation is enabled
 * (__SANITIZE_*__), or __always_inline in compilation units without
 * instrumentation (__SANITIZE_*__ undefined).
 */
#ifdef __SANITIZE_ADDRESS__
/*
 * We can't declare function 'inline' because __no_sanitize_address conflicts
 * with inlining. Attempt to inline it may cause a build failure.
 *     https://gcc.gnu.org/bugzilla/show_bug.cgi?id=67368
 * '__maybe_unused' allows us to avoid defined-but-not-used warnings.
 */
# define __no_kasan_or_inline __no_sanitize_address notrace __maybe_unused
# define __no_sanitize_or_inline __no_kasan_or_inline
#else
# define __no_kasan_or_inline __always_inline
#endif

#define __no_kcsan __no_sanitize_thread
#ifdef __SANITIZE_THREAD__
<<<<<<< HEAD
# define __no_kcsan_or_inline __no_kcsan notrace __maybe_unused
# define __no_sanitize_or_inline __no_kcsan_or_inline
#else
# define __no_kcsan_or_inline __always_inline
=======
# define __no_sanitize_or_inline __no_kcsan notrace __maybe_unused
>>>>>>> 84569f32
#endif

#ifndef __no_sanitize_or_inline
#define __no_sanitize_or_inline __always_inline
#endif

<<<<<<< HEAD
=======
/* Section for code which can't be instrumented at all */
#define noinstr								\
	noinline notrace __attribute((__section__(".noinstr.text")))	\
	__no_kcsan __no_sanitize_address

>>>>>>> 84569f32
#endif /* __KERNEL__ */

#endif /* __ASSEMBLY__ */

/*
 * The below symbols may be defined for one or more, but not ALL, of the above
 * compilers. We don't consider that to be an error, so set them to nothing.
 * For example, some of them are for compiler specific plugins.
 */
#ifndef __latent_entropy
# define __latent_entropy
#endif

#ifndef __randomize_layout
# define __randomize_layout __designated_init
#endif

#ifndef __no_randomize_layout
# define __no_randomize_layout
#endif

#ifndef randomized_struct_fields_start
# define randomized_struct_fields_start
# define randomized_struct_fields_end
#endif

#ifndef __noscs
# define __noscs
#endif

#ifndef asm_volatile_goto
#define asm_volatile_goto(x...) asm goto(x)
#endif

#ifdef CONFIG_CC_HAS_ASM_INLINE
#define asm_inline asm __inline
#else
#define asm_inline asm
#endif

#ifndef __no_fgcse
# define __no_fgcse
#endif

/* Are two types/vars the same type (ignoring qualifiers)? */
#define __same_type(a, b) __builtin_types_compatible_p(typeof(a), typeof(b))

/*
 * __unqual_scalar_typeof(x) - Declare an unqualified scalar type, leaving
 *			       non-scalar types unchanged.
 */
<<<<<<< HEAD
#if (defined(CONFIG_CC_IS_GCC) && CONFIG_GCC_VERSION < 40900) || defined(__CHECKER__)
/*
 * We build this out of a couple of helper macros in a vain attempt to
 * help you keep your lunch down while reading it.
 */
#define __pick_scalar_type(x, type, otherwise)					\
	__builtin_choose_expr(__same_type(x, type), (type)0, otherwise)

/*
 * 'char' is not type-compatible with either 'signed char' or 'unsigned char',
 * so we include the naked type here as well as the signed/unsigned variants.
 */
#define __pick_integer_type(x, type, otherwise)					\
	__pick_scalar_type(x, type,						\
		__pick_scalar_type(x, unsigned type,				\
			__pick_scalar_type(x, signed type, otherwise)))

#define __unqual_scalar_typeof(x) typeof(					\
	__pick_integer_type(x, char,						\
		__pick_integer_type(x, short,					\
			__pick_integer_type(x, int,				\
				__pick_integer_type(x, long,			\
					__pick_integer_type(x, long long, x))))))
#else
/*
 * If supported, prefer C11 _Generic for better compile-times. As above, 'char'
=======
/*
 * Prefer C11 _Generic for better compile-times and simpler code. Note: 'char'
>>>>>>> 84569f32
 * is not type-compatible with 'signed char', and we define a separate case.
 */
#define __scalar_type_to_expr_cases(type)				\
		unsigned type:	(unsigned type)0,			\
		signed type:	(signed type)0

#define __unqual_scalar_typeof(x) typeof(				\
		_Generic((x),						\
			 char:	(char)0,				\
			 __scalar_type_to_expr_cases(char),		\
			 __scalar_type_to_expr_cases(short),		\
			 __scalar_type_to_expr_cases(int),		\
			 __scalar_type_to_expr_cases(long),		\
			 __scalar_type_to_expr_cases(long long),	\
			 default: (x)))
<<<<<<< HEAD
#endif
=======
>>>>>>> 84569f32

/* Is this type a native word size -- useful for atomic operations */
#define __native_word(t) \
	(sizeof(t) == sizeof(char) || sizeof(t) == sizeof(short) || \
	 sizeof(t) == sizeof(int) || sizeof(t) == sizeof(long))

/* Helpers for emitting diagnostics in pragmas. */
#ifndef __diag
#define __diag(string)
#endif

#ifndef __diag_GCC
#define __diag_GCC(version, severity, string)
#endif

#define __diag_push()	__diag(push)
#define __diag_pop()	__diag(pop)

#define __diag_ignore(compiler, version, option, comment) \
	__diag_ ## compiler(version, ignore, option)
#define __diag_warn(compiler, version, option, comment) \
	__diag_ ## compiler(version, warn, option)
#define __diag_error(compiler, version, option, comment) \
	__diag_ ## compiler(version, error, option)

#endif /* __LINUX_COMPILER_TYPES_H */<|MERGE_RESOLUTION|>--- conflicted
+++ resolved
@@ -118,10 +118,6 @@
 #define notrace			__attribute__((__no_instrument_function__))
 #endif
 
-/* Section for code which can't be instrumented at all */
-#define noinstr								\
-	noinline notrace __attribute((__section__(".noinstr.text")))
-
 /*
  * it doesn't make sense on ARM (currently the only user of __naked)
  * to trace naked functions because then mcount is called without
@@ -193,28 +189,18 @@
 
 #define __no_kcsan __no_sanitize_thread
 #ifdef __SANITIZE_THREAD__
-<<<<<<< HEAD
-# define __no_kcsan_or_inline __no_kcsan notrace __maybe_unused
-# define __no_sanitize_or_inline __no_kcsan_or_inline
-#else
-# define __no_kcsan_or_inline __always_inline
-=======
 # define __no_sanitize_or_inline __no_kcsan notrace __maybe_unused
->>>>>>> 84569f32
 #endif
 
 #ifndef __no_sanitize_or_inline
 #define __no_sanitize_or_inline __always_inline
 #endif
 
-<<<<<<< HEAD
-=======
 /* Section for code which can't be instrumented at all */
 #define noinstr								\
 	noinline notrace __attribute((__section__(".noinstr.text")))	\
 	__no_kcsan __no_sanitize_address
 
->>>>>>> 84569f32
 #endif /* __KERNEL__ */
 
 #endif /* __ASSEMBLY__ */
@@ -266,37 +252,8 @@
  * __unqual_scalar_typeof(x) - Declare an unqualified scalar type, leaving
  *			       non-scalar types unchanged.
  */
-<<<<<<< HEAD
-#if (defined(CONFIG_CC_IS_GCC) && CONFIG_GCC_VERSION < 40900) || defined(__CHECKER__)
-/*
- * We build this out of a couple of helper macros in a vain attempt to
- * help you keep your lunch down while reading it.
- */
-#define __pick_scalar_type(x, type, otherwise)					\
-	__builtin_choose_expr(__same_type(x, type), (type)0, otherwise)
-
-/*
- * 'char' is not type-compatible with either 'signed char' or 'unsigned char',
- * so we include the naked type here as well as the signed/unsigned variants.
- */
-#define __pick_integer_type(x, type, otherwise)					\
-	__pick_scalar_type(x, type,						\
-		__pick_scalar_type(x, unsigned type,				\
-			__pick_scalar_type(x, signed type, otherwise)))
-
-#define __unqual_scalar_typeof(x) typeof(					\
-	__pick_integer_type(x, char,						\
-		__pick_integer_type(x, short,					\
-			__pick_integer_type(x, int,				\
-				__pick_integer_type(x, long,			\
-					__pick_integer_type(x, long long, x))))))
-#else
-/*
- * If supported, prefer C11 _Generic for better compile-times. As above, 'char'
-=======
 /*
  * Prefer C11 _Generic for better compile-times and simpler code. Note: 'char'
->>>>>>> 84569f32
  * is not type-compatible with 'signed char', and we define a separate case.
  */
 #define __scalar_type_to_expr_cases(type)				\
@@ -312,10 +269,6 @@
 			 __scalar_type_to_expr_cases(long),		\
 			 __scalar_type_to_expr_cases(long long),	\
 			 default: (x)))
-<<<<<<< HEAD
-#endif
-=======
->>>>>>> 84569f32
 
 /* Is this type a native word size -- useful for atomic operations */
 #define __native_word(t) \
